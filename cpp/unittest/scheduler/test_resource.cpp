// Licensed to the Apache Software Foundation (ASF) under one
// or more contributor license agreements.  See the NOTICE file
// distributed with this work for additional information
// regarding copyright ownership.  The ASF licenses this file
// to you under the Apache License, Version 2.0 (the
// "License"); you may not use this file except in compliance
// with the License.  You may obtain a copy of the License at
//
//   http://www.apache.org/licenses/LICENSE-2.0
//
// Unless required by applicable law or agreed to in writing,
// software distributed under the License is distributed on an
// "AS IS" BASIS, WITHOUT WARRANTIES OR CONDITIONS OF ANY
// KIND, either express or implied.  See the License for the
// specific language governing permissions and limitations
// under the License.


#include "scheduler/resource/Resource.h"
#include "scheduler/resource/DiskResource.h"
#include "scheduler/resource/CpuResource.h"
#include "scheduler/resource/GpuResource.h"
#include "scheduler/resource/TestResource.h"
#include "scheduler/task/Task.h"
#include "scheduler/task/TestTask.h"
#include "scheduler/tasklabel/DefaultLabel.h"
#include "scheduler/ResourceFactory.h"
#include <gtest/gtest.h>


namespace milvus {
namespace scheduler {

constexpr uint64_t max_once_load = 2;

/************ ResourceBaseTest ************/
class ResourceBaseTest : public testing::Test {
 protected:
    void
    SetUp() override {
        only_loader_ = std::make_shared<DiskResource>(name1, id1, true, false);
        only_executor_ = std::make_shared<CpuResource>(name2, id2, false, true);
        both_enable_ = std::make_shared<GpuResource>(name3, id3, true, true);
        both_disable_ = std::make_shared<TestResource>(name4, id4, false, false);
    }

    const std::string name1 = "only_loader_";
    const std::string name2 = "only_executor_";
    const std::string name3 = "both_enable_";
    const std::string name4 = "both_disable_";

    const uint64_t id1 = 1;
    const uint64_t id2 = 2;
    const uint64_t id3 = 3;
    const uint64_t id4 = 4;

    ResourcePtr only_loader_ = nullptr;
    ResourcePtr only_executor_ = nullptr;
    ResourcePtr both_enable_ = nullptr;
    ResourcePtr both_disable_ = nullptr;
};

TEST_F(ResourceBaseTest, NAME) {
    ASSERT_EQ(only_loader_->name(), name1);
    ASSERT_EQ(only_executor_->name(), name2);
    ASSERT_EQ(both_enable_->name(), name3);
    ASSERT_EQ(both_disable_->name(), name4);
}

TEST_F(ResourceBaseTest, TYPE) {
    ASSERT_EQ(only_loader_->type(), ResourceType::DISK);
    ASSERT_EQ(only_executor_->type(), ResourceType::CPU);
    ASSERT_EQ(both_enable_->type(), ResourceType::GPU);
    ASSERT_EQ(both_disable_->type(), ResourceType::TEST);
}

TEST_F(ResourceBaseTest, DEVICE_ID) {
    ASSERT_EQ(only_loader_->device_id(), id1);
    ASSERT_EQ(only_executor_->device_id(), id2);
    ASSERT_EQ(both_enable_->device_id(), id3);
    ASSERT_EQ(both_disable_->device_id(), id4);
}

TEST_F(ResourceBaseTest, HAS_LOADER) {
    ASSERT_TRUE(only_loader_->HasLoader());
    ASSERT_FALSE(only_executor_->HasLoader());
    ASSERT_TRUE(both_enable_->HasLoader());
    ASSERT_FALSE(both_disable_->HasLoader());
}

TEST_F(ResourceBaseTest, HAS_EXECUTOR) {
    ASSERT_FALSE(only_loader_->HasExecutor());
    ASSERT_TRUE(only_executor_->HasExecutor());
    ASSERT_TRUE(both_enable_->HasExecutor());
    ASSERT_FALSE(both_disable_->HasExecutor());
}

TEST_F(ResourceBaseTest, DUMP) {
    ASSERT_FALSE(only_loader_->Dump().empty());
    ASSERT_FALSE(only_executor_->Dump().empty());
    ASSERT_FALSE(both_enable_->Dump().empty());
    ASSERT_FALSE(both_disable_->Dump().empty());
    std::cout << *only_loader_ << *only_executor_ << *both_enable_ << *both_disable_;
}

/************ ResourceAdvanceTest ************/

class ResourceAdvanceTest : public testing::Test {
 protected:
    void
    SetUp() override {
        disk_resource_ = ResourceFactory::Create("ssd", "DISK", 0);
        cpu_resource_ = ResourceFactory::Create("cpu", "CPU", 0);
        gpu_resource_ = ResourceFactory::Create("gpu", "GPU", 0);
        test_resource_ = std::make_shared<TestResource>("test", 0, true, true);
        resources_.push_back(disk_resource_);
        resources_.push_back(cpu_resource_);
        resources_.push_back(gpu_resource_);
        resources_.push_back(test_resource_);

        auto subscriber = [&](EventPtr event) {
            if (event->Type() == EventType::LOAD_COMPLETED) {
                {
                    std::lock_guard<std::mutex> lock(load_mutex_);
                    ++load_count_;
                }
                cv_.notify_one();
            }

            if (event->Type() == EventType::FINISH_TASK) {
                {
                    std::lock_guard<std::mutex> lock(load_mutex_);
                    ++exec_count_;
                }
                cv_.notify_one();
            }
        };

        disk_resource_->RegisterSubscriber(subscriber);
        cpu_resource_->RegisterSubscriber(subscriber);
        gpu_resource_->RegisterSubscriber(subscriber);
        test_resource_->RegisterSubscriber(subscriber);

        disk_resource_->Start();
        cpu_resource_->Start();
        gpu_resource_->Start();
        test_resource_->Start();
    }

    void
    TearDown() override {
        disk_resource_->Stop();
        cpu_resource_->Stop();
        gpu_resource_->Stop();
        test_resource_->Stop();
    }

    void
    WaitLoader(uint64_t count) {
        std::unique_lock<std::mutex> lock(load_mutex_);
        cv_.wait(lock, [&] {
            return load_count_ == count;
        });
    }

    void
    WaitExecutor(uint64_t count) {
        std::unique_lock<std::mutex> lock(exec_mutex_);
        cv_.wait(lock, [&] {
            return exec_count_ == count;
        });
    }

    ResourcePtr disk_resource_;
    ResourcePtr cpu_resource_;
    ResourcePtr gpu_resource_;
    ResourcePtr test_resource_;
    std::vector<ResourcePtr> resources_;
    uint64_t load_count_ = 0;
    uint64_t exec_count_ = 0;
    std::mutex load_mutex_;
    std::mutex exec_mutex_;
    std::condition_variable cv_;
};

TEST_F(ResourceAdvanceTest, DISK_RESOURCE_TEST) {
<<<<<<< HEAD
    const uint64_t NUM = 2;
=======
    const uint64_t NUM = max_once_load;
>>>>>>> fce032b3
    std::vector<std::shared_ptr<TestTask>> tasks;
    TableFileSchemaPtr dummy = nullptr;
    for (uint64_t i = 0; i < NUM; ++i) {
        auto label = std::make_shared<DefaultLabel>();
        auto task = std::make_shared<TestTask>(dummy, label);
        tasks.push_back(task);
        disk_resource_->task_table().Put(task);
    }

    disk_resource_->WakeupLoader();
    WaitLoader(NUM);

    for (uint64_t i = 0; i < NUM; ++i) {
        ASSERT_EQ(tasks[i]->load_count_, 0);
    }

    disk_resource_->WakeupExecutor();
    WaitExecutor(NUM);

    for (uint64_t i = 0; i < NUM; ++i) {
        ASSERT_EQ(tasks[i]->exec_count_, 0);
    }
}

TEST_F(ResourceAdvanceTest, CPU_RESOURCE_TEST) {
    const uint64_t NUM = max_once_load;
    std::vector<std::shared_ptr<TestTask>> tasks;
    TableFileSchemaPtr dummy = nullptr;
    for (uint64_t i = 0; i < NUM; ++i) {
        auto label = std::make_shared<DefaultLabel>();
        auto task = std::make_shared<TestTask>(dummy, label);
        tasks.push_back(task);
        cpu_resource_->task_table().Put(task);
    }

    cpu_resource_->WakeupLoader();
    WaitLoader(NUM);

    for (uint64_t i = 0; i < NUM; ++i) {
        ASSERT_EQ(tasks[i]->load_count_, 1);
    }

    cpu_resource_->WakeupExecutor();
    WaitExecutor(NUM);

    for (uint64_t i = 0; i < NUM; ++i) {
        ASSERT_EQ(tasks[i]->exec_count_, 1);
    }
}

TEST_F(ResourceAdvanceTest, GPU_RESOURCE_TEST) {
    const uint64_t NUM = max_once_load;
    std::vector<std::shared_ptr<TestTask>> tasks;
    TableFileSchemaPtr dummy = nullptr;
    for (uint64_t i = 0; i < NUM; ++i) {
        auto label = std::make_shared<DefaultLabel>();
        auto task = std::make_shared<TestTask>(dummy, label);
        tasks.push_back(task);
        gpu_resource_->task_table().Put(task);
    }

    gpu_resource_->WakeupLoader();
    WaitLoader(NUM);

    for (uint64_t i = 0; i < NUM; ++i) {
        ASSERT_EQ(tasks[i]->load_count_, 1);
    }

    gpu_resource_->WakeupExecutor();
    WaitExecutor(NUM);

    for (uint64_t i = 0; i < NUM; ++i) {
        ASSERT_EQ(tasks[i]->exec_count_, 1);
    }
}

TEST_F(ResourceAdvanceTest, TEST_RESOURCE_TEST) {
    const uint64_t NUM = max_once_load;
    std::vector<std::shared_ptr<TestTask>> tasks;
    TableFileSchemaPtr dummy = nullptr;
    for (uint64_t i = 0; i < NUM; ++i) {
        auto label = std::make_shared<DefaultLabel>();
        auto task = std::make_shared<TestTask>(dummy, label);
        tasks.push_back(task);
        test_resource_->task_table().Put(task);
    }

    test_resource_->WakeupLoader();
    WaitLoader(NUM);

    for (uint64_t i = 0; i < NUM; ++i) {
        ASSERT_EQ(tasks[i]->load_count_, 1);
    }

    test_resource_->WakeupExecutor();
    WaitExecutor(NUM);

    for (uint64_t i = 0; i < NUM; ++i) {
        ASSERT_EQ(tasks[i]->exec_count_, 1);
    }
}

} // namespace scheduler
} // namespace milvus
<|MERGE_RESOLUTION|>--- conflicted
+++ resolved
@@ -184,11 +184,7 @@
 };
 
 TEST_F(ResourceAdvanceTest, DISK_RESOURCE_TEST) {
-<<<<<<< HEAD
-    const uint64_t NUM = 2;
-=======
-    const uint64_t NUM = max_once_load;
->>>>>>> fce032b3
+    const uint64_t NUM = max_once_load;
     std::vector<std::shared_ptr<TestTask>> tasks;
     TableFileSchemaPtr dummy = nullptr;
     for (uint64_t i = 0; i < NUM; ++i) {
