# Changelog

Please mark all change in change log and use the ticket from JIRA.

# Milvus 0.4.0 (2019-07-28)
<<<<<<< HEAD
=======
- MS-336 - Scheduler interface
- MS-344 - Add TaskTable Test
- MS-345 - Add Node Test
- MS-346 - Add some implementation of scheduler to solve compile error
- MS-348 - Add ResourceFactory Test
>>>>>>> d3f5cf3c

## Bug

## Improvement
- MS-327 - Clean code for milvus
- MS-336 - Scheduler interface
- MS-344 - Add TaskTable Test
- MS-345 - Add Node Test
- MS-346 - Add some implementation of scheduler to solve compile error
- MS-350 - Remove knowhere submodule

## New Feature
- MS-343 - Implement ResourceMgr

## Task
- MS-297 - disable mysql unit test

# Milvus 0.3.1 (2019-07-10)

## Bug

- MS-148 - Disable cleanup if mode is read only
- MS-149 - Fixed searching only one index file issue in distributed mode
- MS-153 - Fix c_str error when connecting to MySQL
- MS-157 - Fix changelog
- MS-190 - Use env variable to switch mem manager and fix cmake
- MS-217 - Fix SQ8 row count bug
- MS-224 - Return AlreadyExist status in MySQLMetaImpl::CreateTable if table already exists
- MS-232 - Add MySQLMetaImpl::UpdateTableFilesToIndex and set maximum_memory to default if config value = 0
- MS-233 - Remove mem manager log
- MS-230 - Change parameter name: Maximum_memory to insert_buffer_size
- MS-234 - Some case cause background merge thread stop
- MS-235 - Some test cases random fail
- MS-236 - Add MySQLMetaImpl::HasNonIndexFiles
- MS-257 - Update bzip2 download url
- MS-288 - Update compile scripts
- MS-330 - Stability test failed caused by server core dumped

## Improvement
- MS-156 - Add unittest for merge result functions
- MS-152 - Delete assert in MySQLMetaImpl and change MySQLConnectionPool impl
- MS-204 - Support multi db_path
- MS-206 - Support SQ8 index type
- MS-208 - Add buildinde interface for C++ SDK
- MS-212 - Support Inner product metric type
- MS-241 - Build Faiss with MKL if using Intel CPU; else build with OpenBlas
- MS-242 - Clean up cmake and change MAKE_BUILD_ARGS to be user defined variable
- MS-245 - Improve search result transfer performance
- MS-248 - Support AddVector/SearchVector profiling
- MS-256 - Add more cache config
- MS-260 - Refine log
- MS-249 - Check machine hardware during initialize
- MS-261 - Update faiss version to 1.5.3 and add BUILD_FAISS_WITH_MKL as an option
- MS-266 - Improve topk reduce time by using multi-threads
- MS-275 - Avoid sqlite logic error excetion
- MS-278 - add IndexStatsHelper
- MS-313 - add GRPC
- MS-325 - add grpc status return for C++ sdk and modify some format
- MS-278 - Add IndexStatsHelper
- MS-312 - Set openmp thread number by config
- MS-305 - Add CPU core percent metric
- MS-310 - Add milvus CPU utilization ratio and CPU/GPU temperature metrics
- MS-324 - Show error when there is not enough gpu memory to build index
- MS-328 - Check metric type on server start
- MS-332 - Set grpc and thrift server run concurrently

## New Feature
- MS-180 - Add new mem manager
- MS-195 - Add nlist and use_blas_threshold conf
- MS-137 - Integrate knowhere

## Task

- MS-125 - Create 0.3.1 release branch
- MS-306 - Optimize build efficiency

# Milvus 0.3.0 (2019-06-30)

## Bug
- MS-104 - Fix unittest lcov execution error
- MS-102 - Fix build script file condition error
- MS-80 - Fix server hang issue
- MS-89 - Fix compile failed, libgpufaiss.a link missing
- MS-90 - Fix arch match incorrect on ARM
- MS-99 - Fix compilation bug
- MS-110 - Avoid huge file size

## Improvement
- MS-82 - Update server startup welcome message
- MS-83 - Update vecwise to Milvus
- MS-77 - Performance issue of post-search action
- MS-22 - Enhancement for MemVector size control 
- MS-92 - Unify behavior of debug and release build
- MS-98 - Install all unit test to installation directory
- MS-115 - Change is_startup of metric_config switch from true to on
- MS-122 - Archive criteria config 
- MS-124 - HasTable interface
- MS-126 - Add more error code
- MS-128 - Change default db path

## New Feature

- MS-57 - Implement index load/search pipeline
- MS-56 - Add version information when server is started
- MS-64 - Different table can have different index type
- MS-52 - Return search score
- MS-66 - Support time range query
- MS-68 - Remove rocksdb from third-party
- MS-70 - cmake: remove redundant libs in src
- MS-71 - cmake: fix faiss dependency
- MS-72 - cmake: change prometheus source to git
- MS-73 - cmake: delete civetweb
- MS-65 - Implement GetTableRowCount interface
- MS-45 - Implement DeleteTable interface
- MS-75 - cmake: change faiss version to 1.5.2; add CUDA gencode
- MS-81 - fix faiss ptx issue; change cuda gencode
- MS-84 - cmake: add arrow, jemalloc and jsoncons third party; default build option OFF
- MS-85 - add NetIO metric
- MS-96 - add new query interface for specified files
- MS-97 - Add S3 SDK for MinIO Storage
- MS-105 - Add MySQL
- MS-130 - Add prometheus_test
- MS-144 - Add nprobe config
- MS-147 - Enable IVF

- MS-130 - Add prometheus_test
## Task
- MS-74 - Change README.md in cpp
- MS-88 - Add support for arm architecture

# Milvus 0.2.0 (2019-05-31)

## Bug

- MS-32 - Fix thrift error
- MS-34 - Fix prometheus-cpp thirdparty
- MS-67 - Fix license check bug
- MS-76 - Fix pipeline crash bug
- MS-100 - cmake: fix AWS build issue
- MS-101 - change AWS build type to Release

## Improvement

- MS-20 - Clean Code Part 1

## New Feature

- MS-5 - Implement Auto Archive Feature
- MS-6 - Implement SDK interface part 1
- MS-16 - Implement metrics without prometheus
- MS-21 - Implement SDK interface part 2
- MS-26 - cmake. Add thirdparty packages
- MS-31 - cmake: add prometheus
- MS-33 - cmake: add -j4 to make third party packages build faster
- MS-27 - support gpu config and disable license build config in cmake
- MS-47 - Add query vps metrics
- MS-37 - Add query, cache usage, disk write speed and file data size metrics
- MS-30 - Use faiss v1.5.2
- MS-54 - cmake: Change Thrift third party URL to github.com
- MS-69 - prometheus: add all proposed metrics

## Task

- MS-1 - Add CHANGELOG.md
- MS-4 - Refactor the vecwise_engine code structure
- MS-62 - Search range to all if no date specified<|MERGE_RESOLUTION|>--- conflicted
+++ resolved
@@ -3,14 +3,6 @@
 Please mark all change in change log and use the ticket from JIRA.
 
 # Milvus 0.4.0 (2019-07-28)
-<<<<<<< HEAD
-=======
-- MS-336 - Scheduler interface
-- MS-344 - Add TaskTable Test
-- MS-345 - Add Node Test
-- MS-346 - Add some implementation of scheduler to solve compile error
-- MS-348 - Add ResourceFactory Test
->>>>>>> d3f5cf3c
 
 ## Bug
 
@@ -20,6 +12,7 @@
 - MS-344 - Add TaskTable Test
 - MS-345 - Add Node Test
 - MS-346 - Add some implementation of scheduler to solve compile error
+- MS-348 - Add ResourceFactory Test
 - MS-350 - Remove knowhere submodule
 
 ## New Feature
