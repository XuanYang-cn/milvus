--- conflicted
+++ resolved
@@ -24,8 +24,5 @@
 - MS-4 - Refactor the vecwise_engine code structure
 - MS-20 - Clean Code Part 1
 - MS-30 - Use faiss v1.5.2
-<<<<<<< HEAD
-- MS-34 - Fix prometheus-cpp thirdparty
-=======
 - MS-32 - Fix thrift error
->>>>>>> 786c216e
+- MS-34 - Fix prometheus-cpp thirdparty