--- conflicted
+++ resolved
@@ -19,11 +19,8 @@
 - MS-436 - Delete vectors failed if index created with index_type: IVF_FLAT/IVF_SQ8
 - MS-450 - server hang after run stop_server.sh
 - MS-449 - Add vectors twice success, once with ids, the other no ids
-<<<<<<< HEAD
+- MS-461 - Mysql meta unittest failed
 - MS-462 - Run milvus server twices, should display error
-=======
-- MS-461 - Mysql meta unittest failed
->>>>>>> 1584b048
 
 ## Improvement
 - MS-327 - Clean code for milvus
