--- conflicted
+++ resolved
@@ -16,17 +16,11 @@
 // under the License.
 
 #include "wrapper/VecImpl.h"
-<<<<<<< HEAD
-#include "utils/Log.h"
-#include "knowhere/index/vector_index/IndexIDMAP.h"
-#include "knowhere/index/vector_index/IndexIVFSQHybrid.h"
-#include "knowhere/index/vector_index/IndexGPUIVF.h"
-=======
 #include "DataTransfer.h"
->>>>>>> e532bd39
 #include "knowhere/common/Exception.h"
 #include "knowhere/index/vector_index/IndexGPUIVF.h"
 #include "knowhere/index/vector_index/IndexIDMAP.h"
+#include "knowhere/index/vector_index/IndexIVFSQHybrid.h"
 #include "knowhere/index/vector_index/helpers/Cloner.h"
 #include "utils/Log.h"
 
@@ -271,11 +265,10 @@
     return Status::OK();
 }
 
-<<<<<<< HEAD
 knowhere::QuantizerPtr
 IVFHybridIndex::LoadQuantizer(const Config& conf) {
     // TODO(linxj): Hardcode here
-    if (auto new_idx = std::dynamic_pointer_cast<knowhere::IVFSQHybrid>(index_)){
+    if (auto new_idx = std::dynamic_pointer_cast<knowhere::IVFSQHybrid>(index_)) {
         return new_idx->LoadQuantizer(conf);
     } else {
         WRAPPER_LOG_ERROR << "Hybrid mode not support for index type: " << int(type);
@@ -292,10 +285,10 @@
             WRAPPER_LOG_ERROR << "Hybrid mode not support for index type: " << int(type);
             return Status(KNOWHERE_ERROR, "not support");
         }
-    } catch (knowhere::KnowhereException &e) {
-        WRAPPER_LOG_ERROR << e.what();
-        return Status(KNOWHERE_UNEXPECTED_ERROR, e.what());
-    } catch (std::exception &e) {
+    } catch (knowhere::KnowhereException& e) {
+        WRAPPER_LOG_ERROR << e.what();
+        return Status(KNOWHERE_UNEXPECTED_ERROR, e.what());
+    } catch (std::exception& e) {
         WRAPPER_LOG_ERROR << e.what();
         return Status(KNOWHERE_ERROR, e.what());
     }
@@ -312,17 +305,18 @@
             WRAPPER_LOG_ERROR << "Hybrid mode not support for index type: " << int(type);
             return Status(KNOWHERE_ERROR, "not support");
         }
-    } catch (knowhere::KnowhereException &e) {
-        WRAPPER_LOG_ERROR << e.what();
-        return Status(KNOWHERE_UNEXPECTED_ERROR, e.what());
-    } catch (std::exception &e) {
-        WRAPPER_LOG_ERROR << e.what();
-        return Status(KNOWHERE_ERROR, e.what());
-    }
-    return Status::OK();
-}
-
-Status IVFHybridIndex::LoadData(const knowhere::QuantizerPtr &q, const Config &conf) {
+    } catch (knowhere::KnowhereException& e) {
+        WRAPPER_LOG_ERROR << e.what();
+        return Status(KNOWHERE_UNEXPECTED_ERROR, e.what());
+    } catch (std::exception& e) {
+        WRAPPER_LOG_ERROR << e.what();
+        return Status(KNOWHERE_ERROR, e.what());
+    }
+    return Status::OK();
+}
+
+Status
+IVFHybridIndex::LoadData(const knowhere::QuantizerPtr& q, const Config& conf) {
     try {
         // TODO(linxj): Hardcode here
         if (auto new_idx = std::dynamic_pointer_cast<knowhere::IVFSQHybrid>(index_)) {
@@ -331,20 +325,15 @@
             WRAPPER_LOG_ERROR << "Hybrid mode not support for index type: " << int(type);
             return Status(KNOWHERE_ERROR, "not support");
         }
-    } catch (knowhere::KnowhereException &e) {
-        WRAPPER_LOG_ERROR << e.what();
-        return Status(KNOWHERE_UNEXPECTED_ERROR, e.what());
-    } catch (std::exception &e) {
-        WRAPPER_LOG_ERROR << e.what();
-        return Status(KNOWHERE_ERROR, e.what());
-    }
-    return Status::OK();
-}
-
-} // namespace engine
-} // namespace milvus
-} // namespace zilliz
-=======
+    } catch (knowhere::KnowhereException& e) {
+        WRAPPER_LOG_ERROR << e.what();
+        return Status(KNOWHERE_UNEXPECTED_ERROR, e.what());
+    } catch (std::exception& e) {
+        WRAPPER_LOG_ERROR << e.what();
+        return Status(KNOWHERE_ERROR, e.what());
+    }
+    return Status::OK();
+}
+
 }  // namespace engine
-}  // namespace milvus
->>>>>>> e532bd39
+}  // namespace milvus