--- conflicted
+++ resolved
@@ -35,11 +35,7 @@
     explicit MemVectors(const std::shared_ptr<meta::Meta> &,
                         const meta::TableFileSchema &, const Options &);
 
-<<<<<<< HEAD
-    Status Add(size_t n_, const float* vectors_, IDNumbers& vector_ids_);
-=======
     Status Add(size_t n_, const float *vectors_, IDNumbers &vector_ids_);
->>>>>>> beb7be41
 
     size_t RowCount() const;
 
@@ -53,13 +49,7 @@
 
     std::string TableId() const { return schema_.table_id_; }
 
-<<<<<<< HEAD
-    std::string TableId() const { return schema_.table_id_; }
-
-private:
-=======
  private:
->>>>>>> beb7be41
     MemVectors() = delete;
     MemVectors(const MemVectors &) = delete;
     MemVectors &operator=(const MemVectors &) = delete;
@@ -67,11 +57,7 @@
     MetaPtr meta_;
     Options options_;
     meta::TableFileSchema schema_;
-<<<<<<< HEAD
-    IDGenerator* id_generator_;
-=======
     IDGenerator *id_generator_;
->>>>>>> beb7be41
     ExecutionEnginePtr active_engine_;
 
 }; // MemVectors
@@ -84,10 +70,6 @@
     using MemVectorsPtr = typename MemVectors::Ptr;
     using Ptr = std::shared_ptr<MemManager>;
 
-<<<<<<< HEAD
-    MemManager(const std::shared_ptr<meta::Meta>& meta, const Options& options)
-        : meta_(meta), options_(options) {}
-=======
     MemManager(const std::shared_ptr<meta::Meta> &meta, const Options &options)
         : meta_(meta), options_(options) {}
 
@@ -97,17 +79,12 @@
     Status Serialize(std::set<std::string> &table_ids) override;
 
     Status EraseMemVector(const std::string &table_id) override;
->>>>>>> beb7be41
 
     size_t GetCurrentMutableMem() override;
 
     size_t GetCurrentImmutableMem() override;
 
-<<<<<<< HEAD
-    Status Serialize(std::set<std::string>& table_ids);
-=======
     size_t GetCurrentMem() override;
->>>>>>> beb7be41
 
  private:
     MemVectorsPtr GetMemByTable(const std::string &table_id);
