--- conflicted
+++ resolved
@@ -183,17 +183,7 @@
 }
 
 Status DBMetaImpl::CreateTable(TableSchema &table_schema) {
-<<<<<<< HEAD
-    server::Metrics::GetInstance().MetaAccessTotalIncrement();
-    if (table_schema.table_id_.empty()) {
-        NextTableId(table_schema.table_id_);
-    }
-    table_schema.files_cnt_ = 0;
-    table_schema.id_ = -1;
-    table_schema.created_on_ = utils::GetMicroSecTimeStamp();
-    auto start_time = METRICS_NOW_TIME;
-    {
-=======
+
     try {
         MetricCollector metric;
 
@@ -213,7 +203,6 @@
         table_schema.id_ = -1;
         table_schema.created_on_ = utils::GetMicroSecTimeStamp();
 
->>>>>>> 85217d24
         try {
             auto id = ConnectorPtr->insert(table_schema);
             table_schema.id_ = id;
