// Licensed to the LF AI & Data foundation under one
// or more contributor license agreements. See the NOTICE file
// distributed with this work for additional information
// regarding copyright ownership. The ASF licenses this file
// to you under the Apache License, Version 2.0 (the
// "License"); you may not use this file except in compliance
// with the License. You may obtain a copy of the License at
//
//     http://www.apache.org/licenses/LICENSE-2.0
//
// Unless required by applicable law or agreed to in writing, software
// distributed under the License is distributed on an "AS IS" BASIS,
// WITHOUT WARRANTIES OR CONDITIONS OF ANY KIND, either express or implied.
// See the License for the specific language governing permissions and
// limitations under the License.

package datacoord

import (
	"context"
	"fmt"
	"sort"
	satomic "sync/atomic"
	"testing"
	"time"

	"github.com/cockroachdb/errors"
	"github.com/stretchr/testify/assert"
	"github.com/stretchr/testify/mock"
	"github.com/stretchr/testify/suite"
	"go.uber.org/atomic"
	"go.uber.org/zap"

	"github.com/milvus-io/milvus-proto/go-api/v2/commonpb"
	"github.com/milvus-io/milvus-proto/go-api/v2/msgpb"
	"github.com/milvus-io/milvus-proto/go-api/v2/schemapb"
	"github.com/milvus-io/milvus/internal/metastore/mocks"
	"github.com/milvus-io/milvus/internal/metastore/model"
	"github.com/milvus-io/milvus/internal/proto/datapb"
	"github.com/milvus-io/milvus/pkg/common"
	"github.com/milvus-io/milvus/pkg/log"
	"github.com/milvus-io/milvus/pkg/util/merr"
	"github.com/milvus-io/milvus/pkg/util/paramtable"
	"github.com/milvus-io/milvus/pkg/util/tsoutil"
)

type spyCompactionHandler struct {
	spyChan chan *datapb.CompactionPlan
}

var _ compactionPlanContext = (*spyCompactionHandler)(nil)

func (h *spyCompactionHandler) removeTasksByChannel(channel string) {}

// execCompactionPlan start to execute plan and return immediately
func (h *spyCompactionHandler) execCompactionPlan(signal *compactionSignal, plan *datapb.CompactionPlan) {
	h.spyChan <- plan
}

// completeCompaction record the result of a compaction
func (h *spyCompactionHandler) completeCompaction(result *datapb.CompactionPlanResult) error {
	return nil
}

// getCompaction return compaction task. If planId does not exist, return nil.
func (h *spyCompactionHandler) getCompaction(planID int64) *compactionTask {
	panic("not implemented") // TODO: Implement
}

// expireCompaction set the compaction state to expired
func (h *spyCompactionHandler) updateCompaction(ts Timestamp) error {
	panic("not implemented") // TODO: Implement
}

// isFull return true if the task pool is full
func (h *spyCompactionHandler) isFull() bool {
	return false
}

// get compaction tasks by signal id
func (h *spyCompactionHandler) getCompactionTasksBySignalID(signalID int64) []*compactionTask {
	panic("not implemented") // TODO: Implement
}

func (h *spyCompactionHandler) start() {}

func (h *spyCompactionHandler) stop() {}

func newMockVersionManager() IndexEngineVersionManager {
	return &versionManagerImpl{}
}

var _ compactionPlanContext = (*spyCompactionHandler)(nil)

func Test_compactionTrigger_force(t *testing.T) {
	paramtable.Init()
	type fields struct {
		meta              *meta
		allocator         allocator
		signals           chan *compactionSignal
		compactionHandler compactionPlanContext
		globalTrigger     *time.Ticker
	}

	catalog := mocks.NewDataCoordCatalog(t)
	catalog.EXPECT().AlterSegments(mock.Anything, mock.Anything).Return(nil).Maybe()

	vecFieldID := int64(201)
	indexID := int64(1001)

	schema := &schemapb.CollectionSchema{
		Fields: []*schemapb.FieldSchema{
			{
				FieldID:  vecFieldID,
				DataType: schemapb.DataType_FloatVector,
				TypeParams: []*commonpb.KeyValuePair{
					{
						Key:   common.DimKey,
						Value: "128",
					},
				},
			},
		},
	}

	tests := []struct {
		name         string
		fields       fields
		collectionID UniqueID
		wantErr      bool
		wantPlans    []*datapb.CompactionPlan
	}{
		{
			"test force compaction",
			fields{
				&meta{
					catalog:    catalog,
					channelCPs: newChannelCps(),
					segments: &SegmentsInfo{
						segments: map[int64]*SegmentInfo{
							1: {
								SegmentInfo: &datapb.SegmentInfo{
									ID:             1,
									CollectionID:   2,
									PartitionID:    1,
									LastExpireTime: 100,
									NumOfRows:      100,
									MaxRowNum:      300,
									InsertChannel:  "ch1",
									State:          commonpb.SegmentState_Flushed,
									Binlogs: []*datapb.FieldBinlog{
										{
											Binlogs: []*datapb.Binlog{
												{EntriesNum: 5, LogID: 1},
											},
										},
									},
									Deltalogs: []*datapb.FieldBinlog{
										{
											Binlogs: []*datapb.Binlog{
												{EntriesNum: 5, LogID: 1},
											},
										},
									},
								},
							},
							2: {
								SegmentInfo: &datapb.SegmentInfo{
									ID:             2,
									CollectionID:   2,
									PartitionID:    1,
									LastExpireTime: 100,
									NumOfRows:      100,
									MaxRowNum:      300,
									InsertChannel:  "ch1",
									State:          commonpb.SegmentState_Flushed,
									Binlogs: []*datapb.FieldBinlog{
										{
											Binlogs: []*datapb.Binlog{
												{EntriesNum: 5, LogID: 2},
											},
										},
									},
									Deltalogs: []*datapb.FieldBinlog{
										{
											Binlogs: []*datapb.Binlog{
												{EntriesNum: 5, LogID: 2},
											},
										},
									},
								},
							},
							3: {
								SegmentInfo: &datapb.SegmentInfo{
									ID:             3,
									CollectionID:   1111,
									PartitionID:    1,
									LastExpireTime: 100,
									NumOfRows:      100,
									MaxRowNum:      300,
									InsertChannel:  "ch1",
									State:          commonpb.SegmentState_Flushed,
								},
							},
						},
					},
					indexMeta: &indexMeta{
						segmentIndexes: map[UniqueID]map[UniqueID]*model.SegmentIndex{
							1: {
								indexID: {
									SegmentID:     1,
									CollectionID:  2,
									PartitionID:   1,
									NumRows:       100,
									IndexID:       indexID,
									BuildID:       1,
									NodeID:        0,
									IndexVersion:  1,
									IndexState:    commonpb.IndexState_Finished,
									FailReason:    "",
									IsDeleted:     false,
									CreateTime:    0,
									IndexFileKeys: nil,
									IndexSize:     0,
									WriteHandoff:  false,
								},
							},
							2: {
								indexID: {
									SegmentID:     2,
									CollectionID:  2,
									PartitionID:   1,
									NumRows:       100,
									IndexID:       indexID,
									BuildID:       2,
									NodeID:        0,
									IndexVersion:  1,
									IndexState:    commonpb.IndexState_Finished,
									FailReason:    "",
									IsDeleted:     false,
									CreateTime:    0,
									IndexFileKeys: nil,
									IndexSize:     0,
									WriteHandoff:  false,
								},
							},
							3: {
								indexID: {
									SegmentID:     3,
									CollectionID:  1111,
									PartitionID:   1,
									NumRows:       100,
									IndexID:       indexID,
									BuildID:       3,
									NodeID:        0,
									IndexVersion:  1,
									IndexState:    commonpb.IndexState_Finished,
									FailReason:    "",
									IsDeleted:     false,
									CreateTime:    0,
									IndexFileKeys: nil,
									IndexSize:     0,
									WriteHandoff:  false,
								},
							},
						},
						indexes: map[UniqueID]map[UniqueID]*model.Index{
							2: {
								indexID: {
									TenantID:     "",
									CollectionID: 2,
									FieldID:      vecFieldID,
									IndexID:      indexID,
									IndexName:    "_default_idx",
									IsDeleted:    false,
									CreateTime:   0,
									TypeParams:   nil,
									IndexParams: []*commonpb.KeyValuePair{
										{
											Key:   common.IndexTypeKey,
											Value: "HNSW",
										},
									},
									IsAutoIndex:     false,
									UserIndexParams: nil,
								},
							},
							1000: {
								indexID: {
									TenantID:     "",
									CollectionID: 1000,
									FieldID:      vecFieldID,
									IndexID:      indexID,
									IndexName:    "_default_idx",
									IsDeleted:    false,
									CreateTime:   0,
									TypeParams:   nil,
									IndexParams: []*commonpb.KeyValuePair{
										{
											Key:   common.IndexTypeKey,
											Value: "DISKANN",
										},
									},
									IsAutoIndex:     false,
									UserIndexParams: nil,
								},
							},
						},
					},
					collections: map[int64]*collectionInfo{
						2: {
							ID:     2,
							Schema: schema,
							Properties: map[string]string{
								common.CollectionTTLConfigKey: "0",
							},
						},
						1111: {
							ID: 1111,
							Schema: &schemapb.CollectionSchema{
								Fields: []*schemapb.FieldSchema{
									{
										FieldID:  vecFieldID,
										DataType: schemapb.DataType_FloatVector,
										TypeParams: []*commonpb.KeyValuePair{
											{
												Key:   common.DimKey,
												Value: "128",
											},
										},
									},
								},
							},
							Properties: map[string]string{
								common.CollectionTTLConfigKey: "error",
							},
						},
						1000: {
							ID: 1000,
							Schema: &schemapb.CollectionSchema{
								Fields: []*schemapb.FieldSchema{
									{
										FieldID:  vecFieldID,
										DataType: schemapb.DataType_FloatVector,
										TypeParams: []*commonpb.KeyValuePair{
											{
												Key:   common.DimKey,
												Value: "128",
											},
										},
									},
								},
							},
						},
						// error (has no vector field)
						2000: {
							ID: 2000,
							Schema: &schemapb.CollectionSchema{
								Fields: []*schemapb.FieldSchema{
									{
										FieldID:  vecFieldID,
										DataType: schemapb.DataType_Int16,
									},
								},
							},
						},
						// error (has no dim)
						3000: {
							ID: 3000,
							Schema: &schemapb.CollectionSchema{
								Fields: []*schemapb.FieldSchema{
									{
										FieldID:  vecFieldID,
										DataType: schemapb.DataType_FloatVector,
										TypeParams: []*commonpb.KeyValuePair{
											{},
										},
									},
								},
							},
						},
						// error (dim parse fail)
						4000: {
							ID: 4000,
							Schema: &schemapb.CollectionSchema{
								Fields: []*schemapb.FieldSchema{
									{
										FieldID:  vecFieldID,
										DataType: schemapb.DataType_FloatVector,
										TypeParams: []*commonpb.KeyValuePair{
											{
												Key:   common.DimKey,
												Value: "128error",
											},
										},
									},
								},
							},
						},
						10000: {
							ID: 10000,
							Schema: &schemapb.CollectionSchema{
								Fields: []*schemapb.FieldSchema{
									{
										FieldID:  vecFieldID,
										DataType: schemapb.DataType_FloatVector,
										TypeParams: []*commonpb.KeyValuePair{
											{
												Key:   common.DimKey,
												Value: "128",
											},
										},
									},
								},
							},
						},
					},
				},
				&MockAllocator0{},
				nil,
				&spyCompactionHandler{spyChan: make(chan *datapb.CompactionPlan, 1)},
				nil,
			},
			2,
			false,
			[]*datapb.CompactionPlan{
				{
					PlanID: 0,
					SegmentBinlogs: []*datapb.CompactionSegmentBinlogs{
						{
							SegmentID: 1,
							FieldBinlogs: []*datapb.FieldBinlog{
								{
									Binlogs: []*datapb.Binlog{
										{EntriesNum: 5, LogID: 1},
									},
								},
							},
							Field2StatslogPaths: nil,
							Deltalogs: []*datapb.FieldBinlog{
								{
									Binlogs: []*datapb.Binlog{
										{EntriesNum: 5, LogID: 1},
									},
								},
							},
							CollectionID: 2,
							PartitionID:  1,
						},
						{
							SegmentID: 2,
							FieldBinlogs: []*datapb.FieldBinlog{
								{
									Binlogs: []*datapb.Binlog{
										{EntriesNum: 5, LogID: 2},
									},
								},
							},
							Field2StatslogPaths: nil,
							Deltalogs: []*datapb.FieldBinlog{
								{
									Binlogs: []*datapb.Binlog{
										{EntriesNum: 5, LogID: 2},
									},
								},
							},
							CollectionID: 2,
							PartitionID:  1,
						},
					},
					StartTime:        0,
					TimeoutInSeconds: Params.DataCoordCfg.CompactionTimeoutInSeconds.GetAsInt32(),
					Type:             datapb.CompactionType_MixCompaction,
					Channel:          "ch1",
					TotalRows:        200,
					Schema:           schema,
				},
			},
		},
	}
	for _, tt := range tests {
		t.Run(tt.name, func(t *testing.T) {
			tr := &compactionTrigger{
				meta:                         tt.fields.meta,
				handler:                      newMockHandlerWithMeta(tt.fields.meta),
				allocator:                    tt.fields.allocator,
				signals:                      tt.fields.signals,
				compactionHandler:            tt.fields.compactionHandler,
				globalTrigger:                tt.fields.globalTrigger,
				estimateDiskSegmentPolicy:    calBySchemaPolicyWithDiskIndex,
				estimateNonDiskSegmentPolicy: calBySchemaPolicy,
				testingOnly:                  true,
			}
			_, err := tr.forceTriggerCompaction(tt.collectionID)
			assert.Equal(t, tt.wantErr, err != nil)
			spy := (tt.fields.compactionHandler).(*spyCompactionHandler)
			plan := <-spy.spyChan
			sortPlanCompactionBinlogs(plan)
			assert.EqualValues(t, tt.wantPlans[0], plan)
		})

		t.Run(tt.name+" with DiskANN index", func(t *testing.T) {
			for _, segment := range tt.fields.meta.segments.GetSegments() {
				// Collection 1000 means it has DiskANN index
				segment.CollectionID = 1000
			}
			tr := &compactionTrigger{
				meta:                         tt.fields.meta,
				handler:                      newMockHandlerWithMeta(tt.fields.meta),
				allocator:                    tt.fields.allocator,
				signals:                      tt.fields.signals,
				compactionHandler:            tt.fields.compactionHandler,
				globalTrigger:                tt.fields.globalTrigger,
				estimateDiskSegmentPolicy:    calBySchemaPolicyWithDiskIndex,
				estimateNonDiskSegmentPolicy: calBySchemaPolicy,
				testingOnly:                  true,
			}
			tt.collectionID = 1000
			_, err := tr.forceTriggerCompaction(tt.collectionID)
			assert.Equal(t, tt.wantErr, err != nil)
			// expect max row num =  2048*1024*1024/(128*4) = 4194304
			// assert.EqualValues(t, 4194304, tt.fields.meta.segments.GetSegments()[0].MaxRowNum)
			spy := (tt.fields.compactionHandler).(*spyCompactionHandler)
			<-spy.spyChan
		})

		t.Run(tt.name+" with allocate ts error", func(t *testing.T) {
			// indexCood := newMockIndexCoord()
			tr := &compactionTrigger{
				meta:                         tt.fields.meta,
				handler:                      newMockHandlerWithMeta(tt.fields.meta),
				allocator:                    &FailsAllocator{allocIDSucceed: true},
				signals:                      tt.fields.signals,
				compactionHandler:            tt.fields.compactionHandler,
				globalTrigger:                tt.fields.globalTrigger,
				estimateDiskSegmentPolicy:    calBySchemaPolicyWithDiskIndex,
				estimateNonDiskSegmentPolicy: calBySchemaPolicy,
				testingOnly:                  true,
			}

			{
				// test alloc ts fail for handle global signal
				signal := &compactionSignal{
					id:           0,
					isForce:      true,
					isGlobal:     true,
					collectionID: tt.collectionID,
				}
				tr.handleGlobalSignal(signal)

				spy := (tt.fields.compactionHandler).(*spyCompactionHandler)
				hasPlan := true
				select {
				case <-spy.spyChan:
					hasPlan = true
				case <-time.After(2 * time.Second):
					hasPlan = false
				}
				assert.Equal(t, false, hasPlan)
			}

			{
				// test alloc ts fail for handle signal
				signal := &compactionSignal{
					id:           0,
					isForce:      true,
					collectionID: tt.collectionID,
					segmentID:    3,
				}
				tr.handleSignal(signal)

				spy := (tt.fields.compactionHandler).(*spyCompactionHandler)
				hasPlan := true
				select {
				case <-spy.spyChan:
					hasPlan = true
				case <-time.After(2 * time.Second):
					hasPlan = false
				}
				assert.Equal(t, false, hasPlan)
			}
		})

		t.Run(tt.name+" with getCompact error", func(t *testing.T) {
			for _, segment := range tt.fields.meta.segments.GetSegments() {
				segment.CollectionID = 1111
			}
			tr := &compactionTrigger{
				meta:                         tt.fields.meta,
				handler:                      newMockHandlerWithMeta(tt.fields.meta),
				allocator:                    tt.fields.allocator,
				signals:                      tt.fields.signals,
				compactionHandler:            tt.fields.compactionHandler,
				globalTrigger:                tt.fields.globalTrigger,
				estimateDiskSegmentPolicy:    calBySchemaPolicyWithDiskIndex,
				estimateNonDiskSegmentPolicy: calBySchemaPolicy,
				testingOnly:                  true,
			}

			{
				// test getCompactTime fail for handle global signal
				signal := &compactionSignal{
					id:           0,
					isForce:      true,
					isGlobal:     true,
					collectionID: 1111,
				}
				tr.handleGlobalSignal(signal)

				spy := (tt.fields.compactionHandler).(*spyCompactionHandler)
				hasPlan := true
				select {
				case <-spy.spyChan:
					hasPlan = true
				case <-time.After(2 * time.Second):
					hasPlan = false
				}
				assert.Equal(t, false, hasPlan)
			}

			{
				// test getCompactTime fail for handle signal
				signal := &compactionSignal{
					id:           0,
					isForce:      true,
					collectionID: 1111,
					segmentID:    3,
				}
				tr.handleSignal(signal)

				spy := (tt.fields.compactionHandler).(*spyCompactionHandler)
				hasPlan := true
				select {
				case <-spy.spyChan:
					hasPlan = true
				case <-time.After(2 * time.Second):
					hasPlan = false
				}
				assert.Equal(t, false, hasPlan)
			}
		})
	}
}

// test force compaction with too many Segment
func Test_compactionTrigger_force_maxSegmentLimit(t *testing.T) {
	type fields struct {
		meta              *meta
		allocator         allocator
		signals           chan *compactionSignal
		compactionHandler compactionPlanContext
		globalTrigger     *time.Ticker
	}
	type args struct {
		collectionID int64
		compactTime  *compactTime
	}
	vecFieldID := int64(201)
	segmentInfos := &SegmentsInfo{
		segments: make(map[UniqueID]*SegmentInfo),
	}

	indexMeta := newSegmentIndexMeta(nil)
	indexMeta.indexes = map[UniqueID]map[UniqueID]*model.Index{
		2: {
			indexID: {
				TenantID:     "",
				CollectionID: 2,
				FieldID:      vecFieldID,
				IndexID:      indexID,
				IndexName:    "_default_idx",
				IsDeleted:    false,
				CreateTime:   0,
				TypeParams:   nil,
				IndexParams: []*commonpb.KeyValuePair{
					{
						Key:   common.IndexTypeKey,
						Value: "HNSW",
					},
				},
				IsAutoIndex:     false,
				UserIndexParams: nil,
			},
		},
	}

	for i := UniqueID(0); i < 50; i++ {
		info := &SegmentInfo{
			SegmentInfo: &datapb.SegmentInfo{
				ID:             i,
				CollectionID:   2,
				PartitionID:    1,
				LastExpireTime: 100,
				NumOfRows:      100,
				MaxRowNum:      300000,
				InsertChannel:  "ch1",
				State:          commonpb.SegmentState_Flushed,
				Binlogs: []*datapb.FieldBinlog{
					{
						Binlogs: []*datapb.Binlog{
							{EntriesNum: 5, LogPath: "log1"},
						},
					},
				},
				Deltalogs: []*datapb.FieldBinlog{
					{
						Binlogs: []*datapb.Binlog{
							{EntriesNum: 5, LogPath: "deltalog1"},
						},
					},
				},
			},
		}

		indexMeta.updateSegmentIndex(&model.SegmentIndex{
			SegmentID:    i,
			CollectionID: 2,
			PartitionID:  1,
			NumRows:      100,
			IndexID:      indexID,
			BuildID:      i,
			NodeID:       0,
			IndexVersion: 1,
			IndexState:   commonpb.IndexState_Finished,
		})

		segmentInfos.segments[i] = info
	}

	tests := []struct {
		name      string
		fields    fields
		args      args
		wantErr   bool
		wantPlans []*datapb.CompactionPlan
	}{
		{
			"test many segments",
			fields{
				&meta{
					segments:   segmentInfos,
					channelCPs: newChannelCps(),
					collections: map[int64]*collectionInfo{
						2: {
							ID: 2,
							Schema: &schemapb.CollectionSchema{
								Fields: []*schemapb.FieldSchema{
									{
										FieldID:  vecFieldID,
										DataType: schemapb.DataType_FloatVector,
										TypeParams: []*commonpb.KeyValuePair{
											{
												Key:   common.DimKey,
												Value: "128",
											},
										},
									},
								},
							},
						},
					},
					indexMeta: indexMeta,
				},
				newMockAllocator(),
				nil,
				&spyCompactionHandler{spyChan: make(chan *datapb.CompactionPlan, 2)},
				nil,
			},
			args{
				2,
				&compactTime{},
			},
			false,
			[]*datapb.CompactionPlan{
				{
					PlanID: 2,
					SegmentBinlogs: []*datapb.CompactionSegmentBinlogs{
						{
							SegmentID: 1,
							FieldBinlogs: []*datapb.FieldBinlog{
								{
									Binlogs: []*datapb.Binlog{
										{EntriesNum: 5, LogPath: "log1"},
									},
								},
							},
							Field2StatslogPaths: nil,
							Deltalogs: []*datapb.FieldBinlog{
								{
									Binlogs: []*datapb.Binlog{
										{EntriesNum: 5, LogPath: "deltalog1"},
									},
								},
							},
						},
						{
							SegmentID: 2,
							FieldBinlogs: []*datapb.FieldBinlog{
								{
									Binlogs: []*datapb.Binlog{
										{EntriesNum: 5, LogPath: "log2"},
									},
								},
							},
							Field2StatslogPaths: nil,
							Deltalogs: []*datapb.FieldBinlog{
								{
									Binlogs: []*datapb.Binlog{
										{EntriesNum: 5, LogPath: "deltalog2"},
									},
								},
							},
						},
					},
					StartTime:        3,
					TimeoutInSeconds: Params.DataCoordCfg.CompactionTimeoutInSeconds.GetAsInt32(),
					Type:             datapb.CompactionType_MixCompaction,
					Channel:          "ch1",
				},
			},
		},
	}
	for _, tt := range tests {
		t.Run(tt.name, func(t *testing.T) {
			tr := &compactionTrigger{
				meta:                         tt.fields.meta,
				handler:                      newMockHandlerWithMeta(tt.fields.meta),
				allocator:                    tt.fields.allocator,
				signals:                      tt.fields.signals,
				compactionHandler:            tt.fields.compactionHandler,
				globalTrigger:                tt.fields.globalTrigger,
				estimateDiskSegmentPolicy:    calBySchemaPolicyWithDiskIndex,
				estimateNonDiskSegmentPolicy: calBySchemaPolicy,
				testingOnly:                  true,
			}
			_, err := tr.forceTriggerCompaction(tt.args.collectionID)
			assert.Equal(t, tt.wantErr, err != nil)
			spy := (tt.fields.compactionHandler).(*spyCompactionHandler)

			// should be split into two plans
			plan := <-spy.spyChan
			assert.Equal(t, len(plan.SegmentBinlogs), 30)

			plan = <-spy.spyChan
			assert.Equal(t, len(plan.SegmentBinlogs), 20)
		})
	}
}

func sortPlanCompactionBinlogs(plan *datapb.CompactionPlan) {
	sort.Slice(plan.SegmentBinlogs, func(i, j int) bool {
		return plan.SegmentBinlogs[i].SegmentID < plan.SegmentBinlogs[j].SegmentID
	})
}

// Test no compaction selection
func Test_compactionTrigger_noplan(t *testing.T) {
	type fields struct {
		meta              *meta
		allocator         allocator
		signals           chan *compactionSignal
		compactionHandler compactionPlanContext
		globalTrigger     *time.Ticker
	}
	type args struct {
		collectionID int64
		compactTime  *compactTime
	}
	Params.DataCoordCfg.MinSegmentToMerge.DefaultValue = "4"
	vecFieldID := int64(201)
	tests := []struct {
		name      string
		fields    fields
		args      args
		wantErr   bool
		wantPlans []*datapb.CompactionPlan
	}{
		{
			"test no plan",
			fields{
				&meta{
					indexMeta: newSegmentIndexMeta(nil),
					// 4 segment
					channelCPs: newChannelCps(),

					segments: &SegmentsInfo{
						segments: map[int64]*SegmentInfo{
							1: {
								SegmentInfo: &datapb.SegmentInfo{
									ID:             1,
									CollectionID:   2,
									PartitionID:    1,
									LastExpireTime: 100,
									NumOfRows:      200,
									MaxRowNum:      300,
									InsertChannel:  "ch1",
									State:          commonpb.SegmentState_Flushed,
									Binlogs: []*datapb.FieldBinlog{
										{
											Binlogs: []*datapb.Binlog{
												{EntriesNum: 5, LogPath: "log1", LogSize: 100, MemorySize: 100},
											},
										},
									},
								},
								lastFlushTime: time.Now(),
							},
							2: {
								SegmentInfo: &datapb.SegmentInfo{
									ID:             2,
									CollectionID:   2,
									PartitionID:    1,
									LastExpireTime: 100,
									NumOfRows:      200,
									MaxRowNum:      300,
									InsertChannel:  "ch1",
									State:          commonpb.SegmentState_Flushed,
									Binlogs: []*datapb.FieldBinlog{
										{
											Binlogs: []*datapb.Binlog{
												{EntriesNum: 5, LogPath: "log2", LogSize: Params.DataCoordCfg.SegmentMaxSize.GetAsInt64()*1024*1024 - 1, MemorySize: Params.DataCoordCfg.SegmentMaxSize.GetAsInt64()*1024*1024 - 1},
											},
										},
									},
									Deltalogs: []*datapb.FieldBinlog{
										{
											Binlogs: []*datapb.Binlog{
												{EntriesNum: 5, LogPath: "deltalog2"},
											},
										},
									},
								},
								lastFlushTime: time.Now(),
							},
						},
					},
					collections: map[int64]*collectionInfo{
						2: {
							ID: 2,
							Schema: &schemapb.CollectionSchema{
								Fields: []*schemapb.FieldSchema{
									{
										FieldID:  vecFieldID,
										DataType: schemapb.DataType_FloatVector,
										TypeParams: []*commonpb.KeyValuePair{
											{
												Key:   common.DimKey,
												Value: "128",
											},
										},
									},
								},
							},
						},
					},
				},
				newMockAllocator(),
				make(chan *compactionSignal, 1),
				&spyCompactionHandler{spyChan: make(chan *datapb.CompactionPlan, 1)},
				nil,
			},
			args{
				2,
				&compactTime{},
			},
			false,
			nil,
		},
	}
	for _, tt := range tests {
		t.Run(tt.name, func(t *testing.T) {
			tr := &compactionTrigger{
				meta:                         tt.fields.meta,
				handler:                      newMockHandlerWithMeta(tt.fields.meta),
				allocator:                    tt.fields.allocator,
				signals:                      tt.fields.signals,
				compactionHandler:            tt.fields.compactionHandler,
				globalTrigger:                tt.fields.globalTrigger,
				estimateDiskSegmentPolicy:    calBySchemaPolicyWithDiskIndex,
				estimateNonDiskSegmentPolicy: calBySchemaPolicy,
				testingOnly:                  true,
			}
			tr.start()
			defer tr.stop()
			err := tr.triggerCompaction()
			assert.Equal(t, tt.wantErr, err != nil)
			spy := (tt.fields.compactionHandler).(*spyCompactionHandler)
			select {
			case val := <-spy.spyChan:
				assert.Fail(t, "we expect no compaction generated", val)
				return
			case <-time.After(3 * time.Second):
				return
			}
		})
	}
}

// Test compaction with prioritized candi
func Test_compactionTrigger_PrioritizedCandi(t *testing.T) {
	type fields struct {
		meta              *meta
		allocator         allocator
		signals           chan *compactionSignal
		compactionHandler compactionPlanContext
		globalTrigger     *time.Ticker
	}
	vecFieldID := int64(201)

	genSeg := func(segID, numRows int64) *datapb.SegmentInfo {
		return &datapb.SegmentInfo{
			ID:             segID,
			CollectionID:   2,
			PartitionID:    1,
			LastExpireTime: 100,
			NumOfRows:      numRows,
			MaxRowNum:      150,
			InsertChannel:  "ch1",
			State:          commonpb.SegmentState_Flushed,
			Binlogs: []*datapb.FieldBinlog{
				{
					Binlogs: []*datapb.Binlog{
						{EntriesNum: numRows, LogPath: "log1", LogSize: 100, MemorySize: 100},
					},
				},
			},
			Deltalogs: []*datapb.FieldBinlog{
				{
					Binlogs: []*datapb.Binlog{
						{EntriesNum: 5, LogPath: "deltalog1"},
					},
				},
			},
		}
	}

	genSegIndex := func(segID, indexID UniqueID, numRows int64) map[UniqueID]*model.SegmentIndex {
		return map[UniqueID]*model.SegmentIndex{
			indexID: {
				SegmentID:    segID,
				CollectionID: 2,
				PartitionID:  1,
				NumRows:      numRows,
				IndexID:      indexID,
				BuildID:      segID,
				NodeID:       0,
				IndexVersion: 1,
				IndexState:   commonpb.IndexState_Finished,
			},
		}
	}
	tests := []struct {
		name      string
		fields    fields
		wantErr   bool
		wantPlans []*datapb.CompactionPlan
	}{
		{
			"test small segment",
			fields{
				&meta{
					// 8 small segments
					channelCPs: newChannelCps(),

					segments: &SegmentsInfo{
						segments: map[int64]*SegmentInfo{
							1: {
								SegmentInfo:   genSeg(1, 20),
								lastFlushTime: time.Now().Add(-100 * time.Minute),
							},
							2: {
								SegmentInfo:   genSeg(2, 20),
								lastFlushTime: time.Now(),
							},
							3: {
								SegmentInfo:   genSeg(3, 20),
								lastFlushTime: time.Now(),
							},
							4: {
								SegmentInfo:   genSeg(4, 20),
								lastFlushTime: time.Now(),
							},
							5: {
								SegmentInfo:   genSeg(5, 20),
								lastFlushTime: time.Now(),
							},
							6: {
								SegmentInfo:   genSeg(6, 20),
								lastFlushTime: time.Now(),
							},
						},
					},
					indexMeta: &indexMeta{
						segmentIndexes: map[UniqueID]map[UniqueID]*model.SegmentIndex{
							1: genSegIndex(1, indexID, 20),
							2: genSegIndex(2, indexID, 20),
							3: genSegIndex(3, indexID, 20),
							4: genSegIndex(4, indexID, 20),
							5: genSegIndex(5, indexID, 20),
							6: genSegIndex(6, indexID, 20),
						},
						indexes: map[UniqueID]map[UniqueID]*model.Index{
							2: {
								indexID: {
									TenantID:     "",
									CollectionID: 2,
									FieldID:      vecFieldID,
									IndexID:      indexID,
									IndexName:    "_default_idx",
									IsDeleted:    false,
									CreateTime:   0,
									TypeParams:   nil,
									IndexParams: []*commonpb.KeyValuePair{
										{
											Key:   common.IndexTypeKey,
											Value: "HNSW",
										},
									},
									IsAutoIndex:     false,
									UserIndexParams: nil,
								},
							},
						},
					},
					collections: map[int64]*collectionInfo{
						2: {
							ID: 2,
							Schema: &schemapb.CollectionSchema{
								Fields: []*schemapb.FieldSchema{
									{
										FieldID:  vecFieldID,
										DataType: schemapb.DataType_FloatVector,
										TypeParams: []*commonpb.KeyValuePair{
											{
												Key:   common.DimKey,
												Value: "128",
											},
										},
									},
								},
							},
						},
					},
				},
				newMockAllocator(),
				make(chan *compactionSignal, 1),
				&spyCompactionHandler{spyChan: make(chan *datapb.CompactionPlan, 1)},
				nil,
			},
			false,
			nil,
		},
	}
	for _, tt := range tests {
		t.Run(tt.name, func(t *testing.T) {
			tt.fields.meta.channelCPs.checkpoints["ch1"] = &msgpb.MsgPosition{
				Timestamp: tsoutil.ComposeTSByTime(time.Now(), 0),
				MsgID:     []byte{1, 2, 3, 4},
			}
			tr := &compactionTrigger{
				meta:              tt.fields.meta,
				handler:           newMockHandlerWithMeta(tt.fields.meta),
				allocator:         tt.fields.allocator,
				signals:           tt.fields.signals,
				compactionHandler: tt.fields.compactionHandler,
				globalTrigger:     tt.fields.globalTrigger,
				testingOnly:       true,
			}
			tr.start()
			defer tr.stop()
			err := tr.triggerCompaction()
			assert.Equal(t, tt.wantErr, err != nil)
			spy := (tt.fields.compactionHandler).(*spyCompactionHandler)
			select {
			case val := <-spy.spyChan:
				// 6 segments in the final pick list
				assert.Equal(t, 6, len(val.SegmentBinlogs))
				return
			case <-time.After(3 * time.Second):
				assert.Fail(t, "failed to get plan")
				return
			}
		})
	}
}

// Test compaction with small candi
func Test_compactionTrigger_SmallCandi(t *testing.T) {
	type fields struct {
		meta              *meta
		allocator         allocator
		signals           chan *compactionSignal
		compactionHandler compactionPlanContext
		globalTrigger     *time.Ticker
	}
	type args struct {
		collectionID int64
		compactTime  *compactTime
	}
	vecFieldID := int64(201)

	genSeg := func(segID, numRows int64) *datapb.SegmentInfo {
		return &datapb.SegmentInfo{
			ID:             segID,
			CollectionID:   2,
			PartitionID:    1,
			LastExpireTime: 100,
			NumOfRows:      numRows,
			MaxRowNum:      110,
			InsertChannel:  "ch1",
			State:          commonpb.SegmentState_Flushed,
			Binlogs: []*datapb.FieldBinlog{
				{
					Binlogs: []*datapb.Binlog{
						{EntriesNum: 5, LogPath: "log1", LogSize: numRows * 1024 * 1024, MemorySize: numRows * 1024 * 1024},
					},
				},
			},
		}
	}

	genSegIndex := func(segID, indexID UniqueID, numRows int64) map[UniqueID]*model.SegmentIndex {
		return map[UniqueID]*model.SegmentIndex{
			indexID: {
				SegmentID:    segID,
				CollectionID: 2,
				PartitionID:  1,
				NumRows:      numRows,
				IndexID:      indexID,
				BuildID:      segID,
				NodeID:       0,
				IndexVersion: 1,
				IndexState:   commonpb.IndexState_Finished,
			},
		}
	}
	tests := []struct {
		name      string
		fields    fields
		args      args
		wantErr   bool
		wantPlans []*datapb.CompactionPlan
	}{
		{
			"test small segment",
			fields{
				&meta{
					// 4 small segments
					channelCPs: newChannelCps(),

					segments: &SegmentsInfo{
						segments: map[int64]*SegmentInfo{
							1: {
								SegmentInfo:   genSeg(1, 200),
								lastFlushTime: time.Now().Add(-100 * time.Minute),
							},
							2: {
								SegmentInfo:   genSeg(2, 200),
								lastFlushTime: time.Now(),
							},
							3: {
								SegmentInfo:   genSeg(3, 200),
								lastFlushTime: time.Now(),
							},
							4: {
								SegmentInfo:   genSeg(4, 200),
								lastFlushTime: time.Now(),
							},
							5: {
								SegmentInfo:   genSeg(5, 200),
								lastFlushTime: time.Now(),
							},
							6: {
								SegmentInfo:   genSeg(6, 200),
								lastFlushTime: time.Now(),
							},
							7: {
								SegmentInfo:   genSeg(7, 200),
								lastFlushTime: time.Now(),
							},
						},
					},
					indexMeta: &indexMeta{
						segmentIndexes: map[UniqueID]map[UniqueID]*model.SegmentIndex{
							1: genSegIndex(1, indexID, 20),
							2: genSegIndex(2, indexID, 20),
							3: genSegIndex(3, indexID, 20),
							4: genSegIndex(4, indexID, 20),
							5: genSegIndex(5, indexID, 20),
							6: genSegIndex(6, indexID, 20),
							7: genSegIndex(7, indexID, 20),
						},
						indexes: map[UniqueID]map[UniqueID]*model.Index{
							2: {
								indexID: {
									TenantID:     "",
									CollectionID: 2,
									FieldID:      vecFieldID,
									IndexID:      indexID,
									IndexName:    "_default_idx",
									IsDeleted:    false,
									CreateTime:   0,
									TypeParams:   nil,
									IndexParams: []*commonpb.KeyValuePair{
										{
											Key:   common.IndexTypeKey,
											Value: "HNSW",
										},
									},
									IsAutoIndex:     false,
									UserIndexParams: nil,
								},
							},
						},
					},
					collections: map[int64]*collectionInfo{
						2: {
							ID: 2,
							Schema: &schemapb.CollectionSchema{
								Fields: []*schemapb.FieldSchema{
									{
										FieldID:  vecFieldID,
										DataType: schemapb.DataType_FloatVector,
									},
								},
							},
						},
					},
				},
				newMockAllocator(),
				make(chan *compactionSignal, 1),
				&spyCompactionHandler{spyChan: make(chan *datapb.CompactionPlan, 1)},
				nil,
			},
			args{
				2,
				&compactTime{},
			},
			false,
			nil,
		},
	}
	for _, tt := range tests {
		t.Run(tt.name, func(t *testing.T) {
			tt.fields.meta.channelCPs.checkpoints["ch1"] = &msgpb.MsgPosition{
				Timestamp: tsoutil.ComposeTSByTime(time.Now(), 0),
				MsgID:     []byte{1, 2, 3, 4},
			}
			tr := &compactionTrigger{
				meta:                         tt.fields.meta,
				handler:                      newMockHandlerWithMeta(tt.fields.meta),
				allocator:                    tt.fields.allocator,
				signals:                      tt.fields.signals,
				compactionHandler:            tt.fields.compactionHandler,
				globalTrigger:                tt.fields.globalTrigger,
				indexEngineVersionManager:    newMockVersionManager(),
				estimateDiskSegmentPolicy:    calBySchemaPolicyWithDiskIndex,
				estimateNonDiskSegmentPolicy: calBySchemaPolicy,
				testingOnly:                  true,
			}
			tr.start()
			defer tr.stop()
			err := tr.triggerCompaction()
			assert.Equal(t, tt.wantErr, err != nil)
			spy := (tt.fields.compactionHandler).(*spyCompactionHandler)
			select {
			case val := <-spy.spyChan:
				// 6 segments in the final pick list.
				// 5 generated by the origin plan, 1 was added as additional segment.
				assert.Equal(t, len(val.SegmentBinlogs), 6)
				return
			case <-time.After(3 * time.Second):
				assert.Fail(t, "failed to get plan")
				return
			}
		})
	}
}

// Test compaction with small candi
func Test_compactionTrigger_SqueezeNonPlannedSegs(t *testing.T) {
	type fields struct {
		meta              *meta
		allocator         allocator
		signals           chan *compactionSignal
		compactionHandler compactionPlanContext
		globalTrigger     *time.Ticker
	}
	type args struct {
		collectionID int64
		compactTime  *compactTime
	}
	vecFieldID := int64(201)

	genSeg := func(segID, numRows int64) *datapb.SegmentInfo {
		return &datapb.SegmentInfo{
			ID:             segID,
			CollectionID:   2,
			PartitionID:    1,
			LastExpireTime: 100,
			NumOfRows:      numRows,
			MaxRowNum:      110,
			InsertChannel:  "ch1",
			State:          commonpb.SegmentState_Flushed,
			Binlogs: []*datapb.FieldBinlog{
				{
					Binlogs: []*datapb.Binlog{
						{EntriesNum: 5, LogPath: "log1", LogSize: numRows * 1024 * 1024, MemorySize: numRows * 1024 * 1024},
					},
				},
			},
		}
	}

	genSegIndex := func(segID, indexID UniqueID, numRows int64) map[UniqueID]*model.SegmentIndex {
		return map[UniqueID]*model.SegmentIndex{
			indexID: {
				SegmentID:    segID,
				CollectionID: 2,
				PartitionID:  1,
				NumRows:      numRows,
				IndexID:      indexID,
				BuildID:      segID,
				NodeID:       0,
				IndexVersion: 1,
				IndexState:   commonpb.IndexState_Finished,
			},
		}
	}
	tests := []struct {
		name      string
		fields    fields
		args      args
		wantErr   bool
		wantPlans []*datapb.CompactionPlan
	}{
		{
			"test small segment",
			fields{
				&meta{
					channelCPs: newChannelCps(),

					// 4 small segments
					segments: &SegmentsInfo{
						segments: map[int64]*SegmentInfo{
							1: {
								SegmentInfo:   genSeg(1, 600),
								lastFlushTime: time.Now().Add(-100 * time.Minute),
							},
							2: {
								SegmentInfo:   genSeg(2, 600),
								lastFlushTime: time.Now(),
							},
							3: {
								SegmentInfo:   genSeg(3, 600),
								lastFlushTime: time.Now(),
							},
							4: {
								SegmentInfo:   genSeg(4, 600),
								lastFlushTime: time.Now(),
							},
							5: {
								SegmentInfo:   genSeg(5, 260),
								lastFlushTime: time.Now(),
							},
							6: {
								SegmentInfo:   genSeg(6, 260),
								lastFlushTime: time.Now(),
							},
						},
					},
					indexMeta: &indexMeta{
						segmentIndexes: map[UniqueID]map[UniqueID]*model.SegmentIndex{
							1: genSegIndex(1, indexID, 20),
							2: genSegIndex(2, indexID, 20),
							3: genSegIndex(3, indexID, 20),
							4: genSegIndex(4, indexID, 20),
							5: genSegIndex(5, indexID, 20),
							6: genSegIndex(6, indexID, 20),
						},
						indexes: map[UniqueID]map[UniqueID]*model.Index{
							2: {
								indexID: {
									TenantID:     "",
									CollectionID: 2,
									FieldID:      vecFieldID,
									IndexID:      indexID,
									IndexName:    "_default_idx",
									IsDeleted:    false,
									CreateTime:   0,
									TypeParams:   nil,
									IndexParams: []*commonpb.KeyValuePair{
										{
											Key:   common.IndexTypeKey,
											Value: "HNSW",
										},
									},
									IsAutoIndex:     false,
									UserIndexParams: nil,
								},
							},
						},
					},
					collections: map[int64]*collectionInfo{
						2: {
							ID: 2,
							Schema: &schemapb.CollectionSchema{
								Fields: []*schemapb.FieldSchema{
									{
										FieldID:  vecFieldID,
										DataType: schemapb.DataType_FloatVector,
									},
								},
							},
						},
					},
				},
				newMockAllocator(),
				make(chan *compactionSignal, 1),
				&spyCompactionHandler{spyChan: make(chan *datapb.CompactionPlan, 1)},
				nil,
			},
			args{
				2,
				&compactTime{},
			},
			false,
			nil,
		},
	}
	for _, tt := range tests {
		t.Run(tt.name, func(t *testing.T) {
			tt.fields.meta.channelCPs.checkpoints["ch1"] = &msgpb.MsgPosition{
				Timestamp: tsoutil.ComposeTSByTime(time.Now(), 0),
				MsgID:     []byte{1, 2, 3, 4},
			}
			tr := &compactionTrigger{
				meta:                         tt.fields.meta,
				handler:                      newMockHandlerWithMeta(tt.fields.meta),
				allocator:                    tt.fields.allocator,
				signals:                      tt.fields.signals,
				compactionHandler:            tt.fields.compactionHandler,
				globalTrigger:                tt.fields.globalTrigger,
				indexEngineVersionManager:    newMockVersionManager(),
				estimateDiskSegmentPolicy:    calBySchemaPolicyWithDiskIndex,
				estimateNonDiskSegmentPolicy: calBySchemaPolicy,
				testingOnly:                  true,
			}
			tr.start()
			defer tr.stop()
			err := tr.triggerCompaction()
			assert.Equal(t, tt.wantErr, err != nil)
			spy := (tt.fields.compactionHandler).(*spyCompactionHandler)
			select {
			case val := <-spy.spyChan:
				// max size == 1000, expansion rate == 1.25.
				// segment 5 and 6 are squeezed into a non-planned segment. Total size: 600 + 260 + 260 == 1120,
				// which is greater than 1000 but smaller than 1000 * 1.25
				assert.Equal(t, len(val.SegmentBinlogs), 3)
				return
			case <-time.After(3 * time.Second):
				assert.Fail(t, "failed to get plan")
				return
			}
		})
	}
}

// Test segment compaction target size
func Test_compactionTrigger_noplan_random_size(t *testing.T) {
	type fields struct {
		meta              *meta
		allocator         allocator
		signals           chan *compactionSignal
		compactionHandler compactionPlanContext
		globalTrigger     *time.Ticker
	}
	type args struct {
		collectionID int64
		compactTime  *compactTime
	}

	segmentInfos := &SegmentsInfo{
		segments: make(map[UniqueID]*SegmentInfo),
	}

	size := []int64{
		510, 500, 480, 300, 250, 200, 128, 128, 128, 127,
		40, 40, 40, 40, 40, 40, 40, 40, 40, 40,
		20, 20, 20, 20, 20, 20, 20, 20, 20, 20,
		10, 10, 10, 10, 10, 10, 10, 10, 10, 10,
		10, 10, 10, 10, 10, 10, 10, 10, 10, 10,
	}

	vecFieldID := int64(201)

	indexMeta := newSegmentIndexMeta(nil)
	indexMeta.indexes = map[UniqueID]map[UniqueID]*model.Index{
		2: {
			indexID: {
				TenantID:     "",
				CollectionID: 2,
				FieldID:      vecFieldID,
				IndexID:      indexID,
				IndexName:    "_default_idx",
				IsDeleted:    false,
				CreateTime:   0,
				TypeParams:   nil,
				IndexParams: []*commonpb.KeyValuePair{
					{
						Key:   common.IndexTypeKey,
						Value: "HNSW",
					},
				},
				IsAutoIndex:     false,
				UserIndexParams: nil,
			},
		},
	}

	for i := UniqueID(0); i < 50; i++ {
		info := &SegmentInfo{
			SegmentInfo: &datapb.SegmentInfo{
				ID:             i,
				CollectionID:   2,
				PartitionID:    1,
				LastExpireTime: 100,
				NumOfRows:      size[i],
				MaxRowNum:      512,
				InsertChannel:  "ch1",
				State:          commonpb.SegmentState_Flushed,
				Binlogs: []*datapb.FieldBinlog{
					{
						Binlogs: []*datapb.Binlog{
							{EntriesNum: 5, LogPath: "log1", LogSize: size[i] * 2 * 1024 * 1024, MemorySize: size[i] * 2 * 1024 * 1024},
						},
					},
				},
			},
			lastFlushTime: time.Now(),
		}

		indexMeta.updateSegmentIndex(&model.SegmentIndex{
			SegmentID:    i,
			CollectionID: 2,
			PartitionID:  1,
			NumRows:      100,
			IndexID:      indexID,
			BuildID:      i,
			NodeID:       0,
			IndexVersion: 1,
			IndexState:   commonpb.IndexState_Finished,
		})

		segmentInfos.segments[i] = info
	}

	tests := []struct {
		name      string
		fields    fields
		args      args
		wantErr   bool
		wantPlans []*datapb.CompactionPlan
	}{
		{
			"test rand size segment",
			fields{
				&meta{
					channelCPs: newChannelCps(),

					segments: segmentInfos,
					collections: map[int64]*collectionInfo{
						2: {
							ID: 2,
							Schema: &schemapb.CollectionSchema{
								Fields: []*schemapb.FieldSchema{
									{
										FieldID:  vecFieldID,
										DataType: schemapb.DataType_FloatVector,
										TypeParams: []*commonpb.KeyValuePair{
											{
												Key:   common.DimKey,
												Value: "128",
											},
										},
									},
								},
							},
						},
					},
					indexMeta: indexMeta,
				},
				newMockAllocator(),
				make(chan *compactionSignal, 1),
				&spyCompactionHandler{spyChan: make(chan *datapb.CompactionPlan, 10)},
				nil,
			},
			args{
				2,
				&compactTime{},
			},
			false,
			nil,
		},
	}
	for _, tt := range tests {
		t.Run(tt.name, func(t *testing.T) {
			tt.fields.meta.channelCPs.checkpoints["ch1"] = &msgpb.MsgPosition{
				Timestamp: tsoutil.ComposeTSByTime(time.Now(), 0),
				MsgID:     []byte{1, 2, 3, 4},
			}
			tr := &compactionTrigger{
				meta:                      tt.fields.meta,
				handler:                   newMockHandlerWithMeta(tt.fields.meta),
				allocator:                 tt.fields.allocator,
				signals:                   tt.fields.signals,
				compactionHandler:         tt.fields.compactionHandler,
				globalTrigger:             tt.fields.globalTrigger,
				indexEngineVersionManager: newMockVersionManager(),
				testingOnly:               true,
			}
			tr.start()
			defer tr.stop()
			err := tr.triggerCompaction()
			assert.Equal(t, tt.wantErr, err != nil)
			spy := (tt.fields.compactionHandler).(*spyCompactionHandler)

			// should be split into two plans
			var plans []*datapb.CompactionPlan
			ticker := time.NewTicker(3 * time.Second)
			defer ticker.Stop()
		WAIT:
			for {
				select {
				case val := <-spy.spyChan:
					plans = append(plans, val)
				case <-ticker.C:
					break WAIT
				}
			}

			for _, plan := range plans {
				size := int64(0)
				for _, log := range plan.SegmentBinlogs {
					size += log.FieldBinlogs[0].GetBinlogs()[0].LogSize
				}
			}
			assert.Equal(t, 4, len(plans))
			// plan 1: 250 + 20 * 10 + 3 * 20
			// plan 2: 200 + 7 * 20 + 4 * 40
			// plan 3: 128 + 6 * 40 + 127
			// plan 4: 300 + 128 + 128  ( < 512 * 1.25)
			assert.Equal(t, 24, len(plans[0].SegmentBinlogs))
			assert.Equal(t, 12, len(plans[1].SegmentBinlogs))
			assert.Equal(t, 8, len(plans[2].SegmentBinlogs))
			assert.Equal(t, 3, len(plans[3].SegmentBinlogs))
		})
	}
}

// Test shouldDoSingleCompaction
func Test_compactionTrigger_shouldDoSingleCompaction(t *testing.T) {
	indexMeta := newSegmentIndexMeta(nil)
	trigger := newCompactionTrigger(&meta{
		indexMeta:  indexMeta,
		channelCPs: newChannelCps(),
	}, &compactionPlanHandler{}, newMockAllocator(), newMockHandler(), newIndexEngineVersionManager())

	// Test too many deltalogs.
	var binlogs []*datapb.FieldBinlog
	for i := UniqueID(0); i < 1000; i++ {
		binlogs = append(binlogs, &datapb.FieldBinlog{
			Binlogs: []*datapb.Binlog{
				{EntriesNum: 5, LogPath: "log1", LogSize: 100, MemorySize: 100},
			},
		})
	}
	info := &SegmentInfo{
		SegmentInfo: &datapb.SegmentInfo{
			ID:             1,
			CollectionID:   2,
			PartitionID:    1,
			LastExpireTime: 100,
			NumOfRows:      100,
			MaxRowNum:      300,
			InsertChannel:  "ch1",
			State:          commonpb.SegmentState_Flushed,
			Deltalogs:      binlogs,
		},
	}

	couldDo := trigger.ShouldDoSingleCompaction(info, &compactTime{})
	assert.True(t, couldDo)

	// Test too many stats log
	info = &SegmentInfo{
		SegmentInfo: &datapb.SegmentInfo{
			ID:             1,
			CollectionID:   2,
			PartitionID:    1,
			LastExpireTime: 100,
			NumOfRows:      100,
			MaxRowNum:      300,
			InsertChannel:  "ch1",
			State:          commonpb.SegmentState_Flushed,
			Statslogs:      binlogs,
		},
	}

	couldDo = trigger.ShouldDoSingleCompaction(info, &compactTime{})
	assert.False(t, couldDo)

	// Test expire triggered  compaction
	var binlogs2 []*datapb.FieldBinlog
	for i := UniqueID(0); i < 100; i++ {
		binlogs2 = append(binlogs2, &datapb.FieldBinlog{
			Binlogs: []*datapb.Binlog{
				{EntriesNum: 5, LogPath: "log1", LogSize: 100000, TimestampFrom: 300, TimestampTo: 500, MemorySize: 100000},
			},
		})
	}

	for i := UniqueID(0); i < 100; i++ {
		binlogs2 = append(binlogs2, &datapb.FieldBinlog{
			Binlogs: []*datapb.Binlog{
				{EntriesNum: 5, LogPath: "log1", LogSize: 1000000, TimestampFrom: 300, TimestampTo: 1000, MemorySize: 1000000},
			},
		})
	}
	info2 := &SegmentInfo{
		SegmentInfo: &datapb.SegmentInfo{
			ID:             1,
			CollectionID:   2,
			PartitionID:    1,
			LastExpireTime: 600,
			NumOfRows:      10000,
			MaxRowNum:      300,
			InsertChannel:  "ch1",
			State:          commonpb.SegmentState_Flushed,
			Binlogs:        binlogs2,
		},
	}

	// expire time < Timestamp To
	couldDo = trigger.ShouldDoSingleCompaction(info2, &compactTime{expireTime: 300})
	assert.False(t, couldDo)

	// didn't reach single compaction size 10 * 1024 * 1024
	couldDo = trigger.ShouldDoSingleCompaction(info2, &compactTime{expireTime: 600})
	assert.False(t, couldDo)

	// expire time < Timestamp False
	couldDo = trigger.ShouldDoSingleCompaction(info2, &compactTime{expireTime: 1200})
	assert.True(t, couldDo)

	// Test Delete triggered compaction
	var binlogs3 []*datapb.FieldBinlog
	for i := UniqueID(0); i < 100; i++ {
		binlogs3 = append(binlogs2, &datapb.FieldBinlog{
			Binlogs: []*datapb.Binlog{
				{EntriesNum: 5, LogPath: "log1", LogSize: 100000, TimestampFrom: 300, TimestampTo: 500, MemorySize: 100000},
			},
		})
	}

	info3 := &SegmentInfo{
		SegmentInfo: &datapb.SegmentInfo{
			ID:             1,
			CollectionID:   2,
			PartitionID:    1,
			LastExpireTime: 700,
			NumOfRows:      100,
			MaxRowNum:      300,
			InsertChannel:  "ch1",
			State:          commonpb.SegmentState_Flushed,
			Binlogs:        binlogs3,
			Deltalogs: []*datapb.FieldBinlog{
				{
					Binlogs: []*datapb.Binlog{
						{EntriesNum: 200, LogPath: "deltalog1"},
					},
				},
			},
		},
	}

	// deltalog is large enough, should do compaction
	couldDo = trigger.ShouldDoSingleCompaction(info3, &compactTime{})
	assert.True(t, couldDo)

	mockVersionManager := NewMockVersionManager(t)
	mockVersionManager.On("GetCurrentIndexEngineVersion", mock.Anything).Return(int32(2), nil)
	trigger.indexEngineVersionManager = mockVersionManager
	info4 := &SegmentInfo{
		SegmentInfo: &datapb.SegmentInfo{
			ID:             1,
			CollectionID:   2,
			PartitionID:    1,
			LastExpireTime: 600,
			NumOfRows:      10000,
			MaxRowNum:      300,
			InsertChannel:  "ch1",
			State:          commonpb.SegmentState_Flushed,
			Binlogs:        binlogs2,
		},
	}

	info5 := &SegmentInfo{
		SegmentInfo: &datapb.SegmentInfo{
			ID:             1,
			CollectionID:   2,
			PartitionID:    1,
			LastExpireTime: 600,
			NumOfRows:      10000,
			MaxRowNum:      300,
			InsertChannel:  "ch1",
			State:          commonpb.SegmentState_Flushed,
			Binlogs:        binlogs2,
		},
	}

	info6 := &SegmentInfo{
		SegmentInfo: &datapb.SegmentInfo{
			ID:             1,
			CollectionID:   2,
			PartitionID:    1,
			LastExpireTime: 600,
			NumOfRows:      10000,
			MaxRowNum:      300,
			InsertChannel:  "ch1",
			State:          commonpb.SegmentState_Flushed,
			Binlogs:        binlogs2,
		},
	}

	indexMeta.updateSegmentIndex(&model.SegmentIndex{
		SegmentID:           1,
		IndexID:             101,
		CurrentIndexVersion: 1,
		IndexFileKeys:       []string{"index1"},
	})

	indexMeta.indexes = map[UniqueID]map[UniqueID]*model.Index{
		2: {
			101: {
				CollectionID: 2,
				IndexID:      101,
			},
		},
	}

	// expire time < Timestamp To, but index engine version is 2 which is larger than CurrentIndexVersion in segmentIndex
	Params.Save(Params.DataCoordCfg.AutoUpgradeSegmentIndex.Key, "true")
	couldDo = trigger.ShouldDoSingleCompaction(info4, &compactTime{expireTime: 300})
	assert.True(t, couldDo)

	indexMeta.updateSegmentIndex(&model.SegmentIndex{
		SegmentID:           1,
		IndexID:             101,
		CurrentIndexVersion: 2,
		IndexFileKeys:       []string{"index1"},
	})
	// expire time < Timestamp To, and index engine version is 2 which is equal CurrentIndexVersion in segmentIndex
	couldDo = trigger.ShouldDoSingleCompaction(info5, &compactTime{expireTime: 300})
	assert.False(t, couldDo)

	indexMeta.updateSegmentIndex(&model.SegmentIndex{
		SegmentID:           1,
		IndexID:             101,
		CurrentIndexVersion: 1,
		IndexFileKeys:       nil,
	})
	// expire time < Timestamp To, and index engine version is 2 which is larger than CurrentIndexVersion in segmentIndex but indexFileKeys is nil
	couldDo = trigger.ShouldDoSingleCompaction(info6, &compactTime{expireTime: 300})
	assert.False(t, couldDo)
}

func Test_compactionTrigger_new(t *testing.T) {
	type args struct {
		meta              *meta
		compactionHandler compactionPlanContext
		allocator         allocator
	}
	tests := []struct {
		name string
		args args
	}{
		{
			"test new trigger",
			args{
				&meta{},
				&compactionPlanHandler{},
				newMockAllocator(),
			},
		},
	}
	for _, tt := range tests {
		t.Run(tt.name, func(t *testing.T) {
			got := newCompactionTrigger(tt.args.meta, tt.args.compactionHandler, tt.args.allocator, newMockHandler(), newMockVersionManager())
			assert.Equal(t, tt.args.meta, got.meta)
			assert.Equal(t, tt.args.compactionHandler, got.compactionHandler)
			assert.Equal(t, tt.args.allocator, got.allocator)
		})
	}
}

func Test_compactionTrigger_allocTs(t *testing.T) {
	got := newCompactionTrigger(&meta{segments: NewSegmentsInfo()}, &compactionPlanHandler{scheduler: NewCompactionScheduler(nil)}, newMockAllocator(), newMockHandler(), newMockVersionManager())
	ts, err := got.allocTs()
	assert.NoError(t, err)
	assert.True(t, ts > 0)

	got = newCompactionTrigger(&meta{segments: NewSegmentsInfo()}, &compactionPlanHandler{scheduler: NewCompactionScheduler(nil)}, &FailsAllocator{}, newMockHandler(), newMockVersionManager())
	ts, err = got.allocTs()
	assert.Error(t, err)
	assert.Equal(t, uint64(0), ts)
}

func Test_compactionTrigger_getCompactTime(t *testing.T) {
	collections := map[UniqueID]*collectionInfo{
		1: {
			ID:         1,
			Schema:     newTestSchema(),
			Partitions: []UniqueID{1},
			Properties: map[string]string{
				common.CollectionTTLConfigKey: "10",
			},
		},
		2: {
			ID:         2,
			Schema:     newTestSchema(),
			Partitions: []UniqueID{1},
			Properties: map[string]string{
				common.CollectionTTLConfigKey: "error",
			},
		},
	}

	m := &meta{segments: NewSegmentsInfo(), collections: collections}
	got := newCompactionTrigger(m, &compactionPlanHandler{scheduler: NewCompactionScheduler(nil)}, newMockAllocator(),
		&ServerHandler{
			&Server{
				meta: m,
			},
		}, newMockVersionManager())
	coll := &collectionInfo{
		ID:         1,
		Schema:     newTestSchema(),
		Partitions: []UniqueID{1},
		Properties: map[string]string{
			common.CollectionTTLConfigKey: "10",
		},
	}
	now := tsoutil.GetCurrentTime()
	ct, err := got.getCompactTime(now, coll)
	assert.NoError(t, err)
	assert.NotNil(t, ct)
}

func Test_triggerSingleCompaction(t *testing.T) {
	paramtable.Get().Save(Params.DataCoordCfg.EnableAutoCompaction.Key, "true")
	defer paramtable.Get().Reset(Params.DataCoordCfg.EnableAutoCompaction.Key)
	m := &meta{
		channelCPs: newChannelCps(),
		segments:   NewSegmentsInfo(), collections: make(map[UniqueID]*collectionInfo),
	}
	got := newCompactionTrigger(m, &compactionPlanHandler{}, newMockAllocator(),
		&ServerHandler{
			&Server{
				meta: m,
			},
		}, newMockVersionManager())
	got.signals = make(chan *compactionSignal, 1)
	{
		err := got.triggerSingleCompaction(1, 1, 1, "a", false)
		assert.NoError(t, err)
	}
	{
		err := got.triggerSingleCompaction(2, 2, 2, "b", false)
		assert.NoError(t, err)
	}
	var i satomic.Value
	i.Store(0)
	check := func() {
		for {
			select {
			case signal := <-got.signals:
				x := i.Load().(int)
				i.Store(x + 1)
				assert.EqualValues(t, 1, signal.collectionID)
			default:
				return
			}
		}
	}
	check()
	assert.Equal(t, 1, i.Load().(int))

	{
		err := got.triggerSingleCompaction(3, 3, 3, "c", true)
		assert.NoError(t, err)
	}
	var j satomic.Value
	j.Store(0)
	go func() {
		timeoutCtx, cancelFunc := context.WithTimeout(context.Background(), time.Second)
		defer cancelFunc()
		for {
			select {
			case signal := <-got.signals:
				x := j.Load().(int)
				j.Store(x + 1)
				if x == 0 {
					assert.EqualValues(t, 3, signal.collectionID)
				} else if x == 1 {
					assert.EqualValues(t, 4, signal.collectionID)
				}
			case <-timeoutCtx.Done():
				return
			}
		}
	}()
	{
		err := got.triggerSingleCompaction(4, 4, 4, "d", true)
		assert.NoError(t, err)
	}
	assert.Eventually(t, func() bool {
		return j.Load().(int) == 2
	}, 2*time.Second, 500*time.Millisecond)
}

type CompactionTriggerSuite struct {
	suite.Suite

	collectionID int64
	partitionID  int64
	channel      string
	schema       *schemapb.CollectionSchema

	indexID    int64
	vecFieldID int64

	meta              *meta
	tr                *compactionTrigger
	allocator         *NMockAllocator
	handler           *NMockHandler
	compactionHandler *MockCompactionPlanContext
	versionManager    *MockVersionManager
}

func (s *CompactionTriggerSuite) SetupSuite() {
}

func (s *CompactionTriggerSuite) genSeg(segID, numRows, partitionID int64) *datapb.SegmentInfo {
	return &datapb.SegmentInfo{
		ID:             segID,
		CollectionID:   s.collectionID,
		PartitionID:    partitionID,
		LastExpireTime: 100,
		NumOfRows:      numRows,
		MaxRowNum:      110,
		InsertChannel:  s.channel,
		State:          commonpb.SegmentState_Flushed,
		Binlogs: []*datapb.FieldBinlog{
			{
				Binlogs: []*datapb.Binlog{
					{EntriesNum: 5, LogPath: "log1", LogSize: 100, MemorySize: 100},
				},
			},
		},
	}
}

func (s *CompactionTriggerSuite) genSegIndex(segID, indexID UniqueID, numRows int64) map[UniqueID]*model.SegmentIndex {
	return map[UniqueID]*model.SegmentIndex{
		indexID: {
			SegmentID:    segID,
			CollectionID: s.collectionID,
			PartitionID:  s.partitionID,
			NumRows:      numRows,
			IndexID:      indexID,
			BuildID:      segID,
			NodeID:       0,
			IndexVersion: 1,
			IndexState:   commonpb.IndexState_Finished,
		},
	}
}

func (s *CompactionTriggerSuite) SetupTest() {
	s.collectionID = 100
	s.partitionID = 200
	s.indexID = 300
	s.vecFieldID = 400
	s.channel = "dml_0_100v0"
	s.schema = &schemapb.CollectionSchema{
		Fields: []*schemapb.FieldSchema{
			{
				FieldID:  s.vecFieldID,
				DataType: schemapb.DataType_FloatVector,
			},
		},
	}
}

func (s *CompactionTriggerSuite) SetupSubTest() {
	catalog := mocks.NewDataCoordCatalog(s.T())
	catalog.EXPECT().SaveChannelCheckpoint(mock.Anything, s.channel, mock.Anything).Return(nil)
<<<<<<< HEAD
=======

	seg1 := &SegmentInfo{
		SegmentInfo:   s.genSeg(1, 60),
		lastFlushTime: time.Now().Add(-100 * time.Minute),
	}
	seg2 := &SegmentInfo{
		SegmentInfo:   s.genSeg(2, 60),
		lastFlushTime: time.Now(),
	}
	seg3 := &SegmentInfo{
		SegmentInfo:   s.genSeg(3, 60),
		lastFlushTime: time.Now(),
	}
	seg4 := &SegmentInfo{
		SegmentInfo:   s.genSeg(4, 60),
		lastFlushTime: time.Now(),
	}
	seg5 := &SegmentInfo{
		SegmentInfo:   s.genSeg(5, 60),
		lastFlushTime: time.Now(),
	}
	seg6 := &SegmentInfo{
		SegmentInfo:   s.genSeg(6, 60),
		lastFlushTime: time.Now(),
	}

>>>>>>> 3d29907b
	s.meta = &meta{
		channelCPs: newChannelCps(),
		catalog:    catalog,
		segments: &SegmentsInfo{
			segments: map[int64]*SegmentInfo{
<<<<<<< HEAD
				1: {
					SegmentInfo:   s.genSeg(1, 60, s.partitionID),
					lastFlushTime: time.Now().Add(-100 * time.Minute),
				},
				2: {
					SegmentInfo:   s.genSeg(2, 60, s.partitionID),
					lastFlushTime: time.Now(),
				},
				3: {
					SegmentInfo:   s.genSeg(3, 60, s.partitionID),
					lastFlushTime: time.Now(),
				},
				4: {
					SegmentInfo:   s.genSeg(4, 60, s.partitionID),
					lastFlushTime: time.Now(),
				},
				5: {
					SegmentInfo:   s.genSeg(5, 26, s.partitionID),
					lastFlushTime: time.Now(),
				},
				6: {
					SegmentInfo:   s.genSeg(6, 26, s.partitionID),
					lastFlushTime: time.Now(),
=======
				1: seg1,
				2: seg2,
				3: seg3,
				4: seg4,
				5: seg5,
				6: seg6,
			},
			secondaryIndexes: segmentInfoIndexes{
				coll2Segments: map[UniqueID]map[UniqueID]*SegmentInfo{
					s.collectionID: {
						1: seg1,
						2: seg2,
						3: seg3,
						4: seg4,
						5: seg5,
						6: seg6,
					},
				},
				channel2Segments: map[string]map[UniqueID]*SegmentInfo{
					s.channel: {
						1: seg1,
						2: seg2,
						3: seg3,
						4: seg4,
						5: seg5,
						6: seg6,
					},
>>>>>>> 3d29907b
				},
			},
		},
		indexMeta: &indexMeta{
			segmentIndexes: map[UniqueID]map[UniqueID]*model.SegmentIndex{
				1: s.genSegIndex(1, indexID, 60),
				2: s.genSegIndex(2, indexID, 60),
				3: s.genSegIndex(3, indexID, 60),
				4: s.genSegIndex(4, indexID, 60),
				5: s.genSegIndex(5, indexID, 26),
				6: s.genSegIndex(6, indexID, 26),
			},
			indexes: map[UniqueID]map[UniqueID]*model.Index{
				s.collectionID: {
					s.indexID: {
						TenantID:     "",
						CollectionID: s.collectionID,
						FieldID:      s.vecFieldID,
						IndexID:      s.indexID,
						IndexName:    "_default_idx",
						IsDeleted:    false,
						CreateTime:   0,
						TypeParams:   nil,
						IndexParams: []*commonpb.KeyValuePair{
							{
								Key:   common.IndexTypeKey,
								Value: "HNSW",
							},
						},
						IsAutoIndex:     false,
						UserIndexParams: nil,
					},
				},
			},
		},
		collections: map[int64]*collectionInfo{
			s.collectionID: {
				ID:     s.collectionID,
				Schema: s.schema,
			},
		},
	}
	s.meta.UpdateChannelCheckpoint(s.channel, &msgpb.MsgPosition{
		ChannelName: s.channel,
		Timestamp:   tsoutil.ComposeTSByTime(time.Now(), 0),
		MsgID:       []byte{1, 2, 3, 4},
	})
	s.allocator = NewNMockAllocator(s.T())
	s.compactionHandler = NewMockCompactionPlanContext(s.T())
	s.handler = NewNMockHandler(s.T())
	s.versionManager = NewMockVersionManager(s.T())
	s.tr = newCompactionTrigger(
		s.meta,
		s.compactionHandler,
		s.allocator,
		s.handler,
		s.versionManager,
	)
	s.tr.testingOnly = true
	log.Info("===========================================init subtest========================================")
}

func (s *CompactionTriggerSuite) TestEnableCompactionConfigDynamicly() {
	tests := []struct {
		description          string
		enableCompaction     bool
		enableAutoCompaction bool

		triggered bool
	}{
		{"both enabled triggered signal", true, true, true},
		{"auto compaction disabled, no signal", true, false, false},
		{"compaction disabled no signal", false, true, false},
		{"all disabled no signal", false, false, false},
	}
	enableCompKey := paramtable.Get().DataCoordCfg.EnableCompaction.Key
	enableAutoCompKey := paramtable.Get().DataCoordCfg.EnableAutoCompaction.Key
	defer paramtable.Get().Reset(enableCompKey)
	defer paramtable.Get().Reset(enableAutoCompKey)

	for _, test := range tests {
		enableCompV, enableAutoCompV := "false", "false"
		if test.enableCompaction {
			enableCompV = "true"
		}
		if test.enableAutoCompaction {
			enableAutoCompV = "true"
		}
		paramtable.Get().Save(enableCompKey, enableCompV)
		paramtable.Get().Save(enableAutoCompKey, enableAutoCompV)

		desp := fmt.Sprintf("forceTriggerSingalCompaction %s", test.description)
		s.Run(desp, func() {
			if test.enableCompaction {
				s.Require().True(compactionEnabled())

				s.allocator.EXPECT().allocID(mock.Anything).Return(19530, nil)
				s.allocator.EXPECT().allocTimestamp(mock.Anything).Return(19530, nil).Once()
				s.handler.EXPECT().GetCollection(mock.Anything, s.collectionID).Return(&collectionInfo{
					ID:     s.collectionID,
					Schema: s.schema,
				}, nil).Once()
				s.compactionHandler.EXPECT().execCompactionPlan(mock.Anything, mock.Anything).Return().Times(1)

				compactionID, err := s.tr.forceTriggerCompaction(s.collectionID)
				s.NoError(err)
				s.True(compactionID > 0)
				s.EqualValues(19530, compactionID)
			} else {
				s.Require().False(compactionEnabled())

				compactionID, err := s.tr.forceTriggerCompaction(s.collectionID)
				s.Error(err)
				s.ErrorIs(merr.ErrServiceUnavailable, err)
				s.EqualValues(-1, compactionID)

				s.Require().False(autoCompactionEnabled())
				err = s.tr.triggerSingleCompaction(s.collectionID, s.partitionID, 1, s.channel, false)
				s.NoError(err)
				s.Equal(0, len(s.tr.signals))
			}
		})

		desp = fmt.Sprintf("triggerSingalCompaction %s", test.description)
		s.Run(desp, func() {
			if test.triggered {
				s.Require().True(autoCompactionEnabled())
				s.allocator.EXPECT().allocID(mock.Anything).Return(19530, nil).Once()
				err := s.tr.triggerSingleCompaction(s.collectionID, s.partitionID, 1, s.channel, false)
				s.NoError(err)

				sig := <-s.tr.signals
				s.EqualValues(s.collectionID, sig.collectionID)
				s.EqualValues(s.partitionID, sig.partitionID)
				s.EqualValues(1, sig.segmentID)
				s.EqualValues(s.channel, sig.channel)
				s.EqualValues(19530, sig.id)
				s.False(sig.isForce)
				s.False(sig.isGlobal)
			} else {
				s.Require().False(autoCompactionEnabled())
				err := s.tr.triggerSingleCompaction(s.collectionID, s.partitionID, 1, s.channel, false)
				s.NoError(err)
				s.Equal(0, len(s.tr.signals))
			}
		})

		desp = fmt.Sprintf("auto Trigger %s", test.description)
		s.Run(desp, func() {
			triggerInterval := 1 * time.Millisecond
			s.tr.globalTrigger = time.NewTicker(triggerInterval)
			s.tr.quit = make(chan struct{})
			s.tr.wg.Add(1)
			go s.tr.startGlobalCompactionLoop()

			if test.triggered {
				s.allocator.EXPECT().allocID(mock.Anything).Return(19530, nil)
				s.Require().True(autoCompactionEnabled())
				sig := <-s.tr.signals
				s.True(sig.isGlobal)
				s.False(sig.isForce)
			} else {
				s.Require().False(autoCompactionEnabled())
				time.Sleep(2 * triggerInterval)
				s.Equal(0, len(s.tr.signals))
			}
			s.tr.stop()
		})
	}
	s.Run("enable then disable compaction", func() {
		enableCompKey := paramtable.Get().DataCoordCfg.EnableCompaction.Key
		enableAutoCompKey := paramtable.Get().DataCoordCfg.EnableAutoCompaction.Key
		paramtable.Get().Save(enableCompKey, "true")
		paramtable.Get().Save(enableAutoCompKey, "true")

		triggerInterval := 1 * time.Millisecond
		s.tr.globalTrigger = time.NewTicker(triggerInterval)
		s.tr.quit = make(chan struct{})
		s.tr.wg.Add(1)
		go s.tr.startGlobalCompactionLoop()

		s.allocator.EXPECT().allocID(mock.Anything).Return(10000, nil)

		sig := <-s.tr.signals
		s.True(sig.isGlobal)
		s.False(sig.isForce)

		paramtable.Get().Save(enableCompKey, "false")
		if len(s.tr.signals) > 0 {
			// drain all signals from channel
			log.Info("drain all signals from channel")
			for sig := range s.tr.signals {
				s.True(sig.isGlobal)
				s.False(sig.isForce)
			}
		}

		// wait for 2 times of the globalTrigger interval
		<-time.After(2 * triggerInterval)
		s.Equal(0, len(s.tr.signals))

		s.tr.stop()
	})
}

func (s *CompactionTriggerSuite) TestCollectionAutoCompaction() {
	s.Run("collection autoCompaction config error", func() {
		s.handler.EXPECT().GetCollection(mock.Anything, s.collectionID).Return(&collectionInfo{
			ID: s.collectionID,
			Properties: map[string]string{
				common.CollectionAutoCompactionKey: "bad_value",
			},
			Schema: s.schema,
		}, nil).Times(2)

		s.allocator.EXPECT().allocTimestamp(mock.Anything).Return(10000, nil).Times(1)

		err := s.tr.handleGlobalSignal(&compactionSignal{
			segmentID:    1,
			collectionID: s.collectionID,
			partitionID:  s.partitionID,
			channel:      s.channel,
			isForce:      false,
		})
		s.NoError(err)

		s.tr.handleSignal(&compactionSignal{
			segmentID:    1,
			collectionID: s.collectionID,
			partitionID:  s.partitionID,
			channel:      s.channel,
			isForce:      false,
		})
	})
	s.Run("collection autoCompaction disabled", func() {
		s.handler.EXPECT().GetCollection(mock.Anything, s.collectionID).Return(&collectionInfo{
			ID:         s.collectionID,
			Schema:     s.schema,
			Properties: map[string]string{common.CollectionAutoCompactionKey: "false"},
		}, nil).Times(2)

		s.tr.handleSignal(&compactionSignal{
			segmentID:    1,
			collectionID: s.collectionID,
			partitionID:  s.partitionID,
			channel:      s.channel,
			isForce:      false,
		})

		s.allocator.EXPECT().allocTimestamp(mock.Anything).Return(10000, nil).Times(1)

		err := s.tr.handleGlobalSignal(&compactionSignal{
			segmentID:    1,
			collectionID: s.collectionID,
			partitionID:  s.partitionID,
			channel:      s.channel,
			isForce:      false,
		})
		s.NoError(err)
	})
	s.Run("force/collection autoCompaction disabled", func() {
		s.handler.EXPECT().GetCollection(mock.Anything, s.collectionID).Return(&collectionInfo{
			ID:         s.collectionID,
			Properties: map[string]string{common.CollectionAutoCompactionKey: "false"},
			Schema:     s.schema,
		}, nil).Times(2)

		// handleSignal is an non force signal handler, will ignore forced signal
		s.tr.handleSignal(&compactionSignal{
			segmentID:    1,
			collectionID: s.collectionID,
			partitionID:  s.partitionID,
			channel:      s.channel,
			isForce:      true,
		})

		s.allocator.EXPECT().allocTimestamp(mock.Anything).Return(10000, nil).Times(1)
		s.allocator.EXPECT().allocID(mock.Anything).Return(20000, nil).Times(1)
		s.compactionHandler.EXPECT().execCompactionPlan(mock.Anything, mock.Anything).Return().Times(1)
		s.tr.handleGlobalSignal(&compactionSignal{
			segmentID:    1,
			collectionID: s.collectionID,
			partitionID:  s.partitionID,
			channel:      s.channel,
			isForce:      true,
		})
	})
}

func (s *CompactionTriggerSuite) TestHandleSignal() {
	s.Run("getCompaction_failed", func() {
		s.handler.EXPECT().GetCollection(mock.Anything, int64(100)).Return(nil, errors.New("mocked")).Once()
		s.tr.handleSignal(&compactionSignal{
			segmentID:    1,
			collectionID: s.collectionID,
			partitionID:  s.partitionID,
			channel:      s.channel,
			isForce:      false,
		})
	})

	s.Run("channel_cp_lag_too_large", func() {
		ptKey := paramtable.Get().DataCoordCfg.ChannelCheckpointMaxLag.Key
		paramtable.Get().Save(ptKey, "900")
		defer paramtable.Get().Reset(ptKey)

		s.compactionHandler.EXPECT().isFull().Return(false).Times(1)
		s.handler.EXPECT().GetCollection(mock.Anything, s.collectionID).Return(&collectionInfo{
			ID: s.collectionID,
		}, nil).Times(1)

		s.meta.channelCPs.checkpoints[s.channel] = &msgpb.MsgPosition{
			ChannelName: s.channel,
			Timestamp:   tsoutil.ComposeTSByTime(time.Now().Add(time.Second*-901), 0),
			MsgID:       []byte{1, 2, 3, 4},
		}

		s.tr.handleSignal(&compactionSignal{
			segmentID:    1,
			collectionID: s.collectionID,
			partitionID:  s.partitionID,
			channel:      s.channel,
			isForce:      false,
		})
	})
}

func (s *CompactionTriggerSuite) TestHandleGlobalSignal() {
	paramtable.Get().Save(paramtable.Get().DataCoordCfg.AutoUpgradeSegmentIndex.Key, "false")
	defer paramtable.Get().Reset(paramtable.Get().DataCoordCfg.AutoUpgradeSegmentIndex.Key)
	s.Run("2 partitions", func() {
		s.meta = &meta{
			channelCPs: newChannelCps(),
			catalog:    s.meta.catalog,
			segments: &SegmentsInfo{
				segments: map[int64]*SegmentInfo{
					1: {
						SegmentInfo:   s.genSeg(1, 60, s.partitionID),
						lastFlushTime: time.Now(),
					},
					2: {
						SegmentInfo:   s.genSeg(2, 60, 19530),
						lastFlushTime: time.Now(),
					},
				},
			},
			indexMeta: &indexMeta{
				segmentIndexes: map[UniqueID]map[UniqueID]*model.SegmentIndex{
					1: s.genSegIndex(1, indexID, 60),
					2: s.genSegIndex(2, indexID, 60),
				},
				indexes: map[UniqueID]map[UniqueID]*model.Index{
					s.collectionID: {
						s.indexID: {
							CollectionID: s.collectionID,
							FieldID:      s.vecFieldID,
							IndexID:      s.indexID,
							IndexName:    "_default_idx",
							IndexParams: []*commonpb.KeyValuePair{
								{
									Key:   common.IndexTypeKey,
									Value: "HNSW",
								},
							},
						},
					},
				},
			},
			collections: map[int64]*collectionInfo{
				s.collectionID: {
					ID:     s.collectionID,
					Schema: s.schema,
				},
			},
		}
		s.meta.UpdateChannelCheckpoint(s.channel, &msgpb.MsgPosition{
			ChannelName: s.channel,
			Timestamp:   tsoutil.ComposeTSByTime(time.Now(), 0),
			MsgID:       []byte{1, 2, 3, 4},
		})

		s.handler.EXPECT().GetCollection(mock.Anything, s.collectionID).Return(&collectionInfo{
			ID:     s.collectionID,
			Schema: s.schema,
		}, nil).Once()
		s.allocator.EXPECT().allocTimestamp(mock.Anything).Return(10000, nil).Once()
		s.compactionHandler.EXPECT().isFull().Return(false).Twice()
		s.compactionHandler.EXPECT().execCompactionPlan(mock.Anything, mock.Anything).Return().Once()
		s.allocator.EXPECT().allocID(mock.Anything).Return(19530, nil).Once()
		err := s.tr.handleGlobalSignal(&compactionSignal{
			collectionID: s.collectionID,
			isGlobal:     true,
		})
		s.NoError(err)
	})
	s.Run("getCompaction_failed", func() {
		s.handler.EXPECT().GetCollection(mock.Anything, s.collectionID).Return(nil, errors.New("mocked"))
		s.allocator.EXPECT().allocTimestamp(mock.Anything).Return(10000, nil).Once()
		s.tr.handleGlobalSignal(&compactionSignal{
			segmentID:    1,
			collectionID: s.collectionID,
			partitionID:  s.partitionID,
			channel:      s.channel,
			isForce:      false,
		})
	})

	s.Run("channel_cp_lag_too_large", func() {
		ptKey := paramtable.Get().DataCoordCfg.ChannelCheckpointMaxLag.Key
		paramtable.Get().Save(ptKey, "900")
		defer paramtable.Get().Reset(ptKey)

		s.compactionHandler.EXPECT().isFull().Return(false)
		s.handler.EXPECT().GetCollection(mock.Anything, s.collectionID).Return(&collectionInfo{
			ID: s.collectionID,
		}, nil).Times(1)
		s.allocator.EXPECT().allocTimestamp(mock.Anything).Return(10000, nil).Once()

		s.meta.channelCPs.checkpoints[s.channel] = &msgpb.MsgPosition{
			ChannelName: s.channel,
			Timestamp:   tsoutil.ComposeTSByTime(time.Now().Add(time.Second*-901), 0),
			MsgID:       []byte{1, 2, 3, 4},
		}

		s.tr.handleGlobalSignal(&compactionSignal{
			segmentID:    1,
			collectionID: s.collectionID,
			partitionID:  s.partitionID,
			channel:      s.channel,
		})
	})
}

func (s *CompactionTriggerSuite) TestIsChannelCheckpointHealthy() {
	ptKey := paramtable.Get().DataCoordCfg.ChannelCheckpointMaxLag.Key
	s.Run("ok", func() {
		paramtable.Get().Save(ptKey, "900")
		defer paramtable.Get().Reset(ptKey)

		s.meta.channelCPs.checkpoints[s.channel] = &msgpb.MsgPosition{
			ChannelName: s.channel,
			Timestamp:   tsoutil.ComposeTSByTime(time.Now(), 0),
			MsgID:       []byte{1, 2, 3, 4},
		}

		result := s.tr.isChannelCheckpointHealthy(s.channel)
		s.True(result, "ok case, check shall return true")
	})

	s.Run("cp_healthzcheck_disabled", func() {
		paramtable.Get().Save(ptKey, "0")
		defer paramtable.Get().Reset(ptKey)

		result := s.tr.isChannelCheckpointHealthy(s.channel)
		s.True(result, "channel cp always healthy when config disable this check")
	})

	s.Run("checkpoint_not_exist", func() {
		paramtable.Get().Save(ptKey, "900")
		defer paramtable.Get().Reset(ptKey)

		delete(s.meta.channelCPs.checkpoints, s.channel)

		result := s.tr.isChannelCheckpointHealthy(s.channel)
		s.False(result, "check shall fail when checkpoint not exist in meta")
	})

	s.Run("checkpoint_lag", func() {
		paramtable.Get().Save(ptKey, "900")
		defer paramtable.Get().Reset(ptKey)

		s.meta.channelCPs.checkpoints[s.channel] = &msgpb.MsgPosition{
			ChannelName: s.channel,
			Timestamp:   tsoutil.ComposeTSByTime(time.Now().Add(time.Second*-901), 0),
			MsgID:       []byte{1, 2, 3, 4},
		}

		result := s.tr.isChannelCheckpointHealthy(s.channel)
		s.False(result, "check shall fail when checkpoint lag larger than config")
	})
}

func (s *CompactionTriggerSuite) TestSqueezeSmallSegments() {
	expectedSize := int64(70000)
	smallsegments := []*SegmentInfo{
		{SegmentInfo: &datapb.SegmentInfo{ID: 3}, size: *atomic.NewInt64(69999)},
		{SegmentInfo: &datapb.SegmentInfo{ID: 1}, size: *atomic.NewInt64(100)},
	}

	largeSegment := &SegmentInfo{SegmentInfo: &datapb.SegmentInfo{ID: 2}, size: *atomic.NewInt64(expectedSize)}
	buckets := [][]*SegmentInfo{{largeSegment}}
	s.Require().Equal(1, len(buckets))
	s.Require().Equal(1, len(buckets[0]))

	remaining := s.tr.squeezeSmallSegmentsToBuckets(smallsegments, buckets, expectedSize)
	s.Equal(1, len(remaining))
	s.EqualValues(3, remaining[0].ID)

	s.Equal(1, len(buckets))
	s.Equal(2, len(buckets[0]))
	log.Info("buckets", zap.Any("buckets", buckets))
}

func TestCompactionTriggerSuite(t *testing.T) {
	suite.Run(t, new(CompactionTriggerSuite))
}<|MERGE_RESOLUTION|>--- conflicted
+++ resolved
@@ -2206,65 +2206,37 @@
 func (s *CompactionTriggerSuite) SetupSubTest() {
 	catalog := mocks.NewDataCoordCatalog(s.T())
 	catalog.EXPECT().SaveChannelCheckpoint(mock.Anything, s.channel, mock.Anything).Return(nil)
-<<<<<<< HEAD
-=======
 
 	seg1 := &SegmentInfo{
-		SegmentInfo:   s.genSeg(1, 60),
+		SegmentInfo:   s.genSeg(1, 60, s.partitionID),
 		lastFlushTime: time.Now().Add(-100 * time.Minute),
 	}
 	seg2 := &SegmentInfo{
-		SegmentInfo:   s.genSeg(2, 60),
+		SegmentInfo:   s.genSeg(2, 60, s.partitionID),
 		lastFlushTime: time.Now(),
 	}
 	seg3 := &SegmentInfo{
-		SegmentInfo:   s.genSeg(3, 60),
+		SegmentInfo:   s.genSeg(3, 60, s.partitionID),
 		lastFlushTime: time.Now(),
 	}
 	seg4 := &SegmentInfo{
-		SegmentInfo:   s.genSeg(4, 60),
+		SegmentInfo:   s.genSeg(4, 60, s.partitionID),
 		lastFlushTime: time.Now(),
 	}
 	seg5 := &SegmentInfo{
-		SegmentInfo:   s.genSeg(5, 60),
+		SegmentInfo:   s.genSeg(5, 60, s.partitionID),
 		lastFlushTime: time.Now(),
 	}
 	seg6 := &SegmentInfo{
-		SegmentInfo:   s.genSeg(6, 60),
+		SegmentInfo:   s.genSeg(6, 60, s.partitionID),
 		lastFlushTime: time.Now(),
 	}
 
->>>>>>> 3d29907b
 	s.meta = &meta{
 		channelCPs: newChannelCps(),
 		catalog:    catalog,
 		segments: &SegmentsInfo{
 			segments: map[int64]*SegmentInfo{
-<<<<<<< HEAD
-				1: {
-					SegmentInfo:   s.genSeg(1, 60, s.partitionID),
-					lastFlushTime: time.Now().Add(-100 * time.Minute),
-				},
-				2: {
-					SegmentInfo:   s.genSeg(2, 60, s.partitionID),
-					lastFlushTime: time.Now(),
-				},
-				3: {
-					SegmentInfo:   s.genSeg(3, 60, s.partitionID),
-					lastFlushTime: time.Now(),
-				},
-				4: {
-					SegmentInfo:   s.genSeg(4, 60, s.partitionID),
-					lastFlushTime: time.Now(),
-				},
-				5: {
-					SegmentInfo:   s.genSeg(5, 26, s.partitionID),
-					lastFlushTime: time.Now(),
-				},
-				6: {
-					SegmentInfo:   s.genSeg(6, 26, s.partitionID),
-					lastFlushTime: time.Now(),
-=======
 				1: seg1,
 				2: seg2,
 				3: seg3,
@@ -2292,7 +2264,6 @@
 						5: seg5,
 						6: seg6,
 					},
->>>>>>> 3d29907b
 				},
 			},
 		},
