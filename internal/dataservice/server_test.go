// Copyright (C) 2019-2020 Zilliz. All rights reserved.
//
// Licensed under the Apache License, Version 2.0 (the "License"); you may not use this file except in compliance
// with the License. You may obtain a copy of the License at
//
// http://www.apache.org/licenses/LICENSE-2.0
//
// Unless required by applicable law or agreed to in writing, software distributed under the License
// is distributed on an "AS IS" BASIS, WITHOUT WARRANTIES OR CONDITIONS OF ANY KIND, either express
// or implied. See the License for the specific language governing permissions and limitations under the License.
package dataservice

import (
	"context"
	"math"
	"math/rand"
	"testing"
	"time"

	"github.com/milvus-io/milvus/internal/log"
	"github.com/milvus-io/milvus/internal/msgstream"
	"github.com/milvus-io/milvus/internal/proto/commonpb"
	"github.com/milvus-io/milvus/internal/proto/datapb"
	"github.com/milvus-io/milvus/internal/proto/internalpb"
	"github.com/milvus-io/milvus/internal/types"
	"github.com/milvus-io/milvus/internal/util/retry"
	"github.com/milvus-io/milvus/internal/util/sessionutil"
	"github.com/milvus-io/milvus/internal/util/typeutil"
	"github.com/stretchr/testify/assert"
	"go.etcd.io/etcd/clientv3"
	"go.uber.org/zap"
)

func TestRegisterNode(t *testing.T) {
	svr := newTestServer(t)
	defer closeTestServer(t, svr)
	t.Run("register node", func(t *testing.T) {
		resp, err := svr.RegisterNode(context.TODO(), &datapb.RegisterNodeRequest{
			Base: &commonpb.MsgBase{
				MsgType:   0,
				MsgID:     0,
				Timestamp: 0,
				SourceID:  1000,
			},
			Address: &commonpb.Address{
				Ip:   "localhost",
				Port: 1000,
			},
		})
		assert.Nil(t, err)
		assert.EqualValues(t, commonpb.ErrorCode_Success, resp.Status.ErrorCode)
		assert.EqualValues(t, 1, svr.cluster.GetNumOfNodes())
		assert.EqualValues(t, []int64{1000}, svr.cluster.GetNodeIDs())
	})

}

func TestGetSegmentInfoChannel(t *testing.T) {
	svr := newTestServer(t)
	defer closeTestServer(t, svr)
	t.Run("get segment info channel", func(t *testing.T) {
		resp, err := svr.GetSegmentInfoChannel(context.TODO())
		assert.Nil(t, err)
		assert.EqualValues(t, commonpb.ErrorCode_Success, resp.Status.ErrorCode)
		assert.EqualValues(t, Params.SegmentInfoChannelName, resp.Value)
	})
}

func TestGetInsertChannels(t *testing.T) {
	svr := newTestServer(t)
	defer closeTestServer(t, svr)
	t.Run("get insert channels", func(t *testing.T) {
		resp, err := svr.GetInsertChannels(context.TODO(), &datapb.GetInsertChannelsRequest{
			Base: &commonpb.MsgBase{
				MsgType:   0,
				MsgID:     0,
				Timestamp: 0,
				SourceID:  1000,
			},
			DbID:         0,
			CollectionID: 0,
		})
		assert.Nil(t, err)
		assert.EqualValues(t, commonpb.ErrorCode_Success, resp.Status.ErrorCode)
		assert.EqualValues(t, svr.getInsertChannels(), resp.Values)
	})
}

func TestAssignSegmentID(t *testing.T) {
	const collID = 100
	const collIDInvalid = 101
	const partID = 0
	const channel0 = "channel0"
	const channel1 = "channel1"

	svr := newTestServer(t)
	defer closeTestServer(t, svr)
	schema := newTestSchema()
	svr.meta.AddCollection(&datapb.CollectionInfo{
		ID:         collID,
		Schema:     schema,
		Partitions: []int64{},
	})
	recordSize, err := typeutil.EstimateSizePerRecord(schema)
	assert.Nil(t, err)
	maxCount := int(Params.SegmentSize * 1024 * 1024 / float64(recordSize))

	cases := []struct {
		Description  string
		CollectionID UniqueID
		PartitionID  UniqueID
		ChannelName  string
		Count        uint32
		Success      bool
	}{
		{"assign segment normally", collID, partID, channel0, 1000, true},
		{"assign segment with invalid collection", collIDInvalid, partID, channel0, 1000, false},
		{"assign with max count", collID, partID, channel0, uint32(maxCount), true},
		{"assign with max uint32 count", collID, partID, channel1, math.MaxUint32, false},
	}

	for _, test := range cases {
		t.Run(test.Description, func(t *testing.T) {
			req := &datapb.SegmentIDRequest{
				Count:        test.Count,
				ChannelName:  test.ChannelName,
				CollectionID: test.CollectionID,
				PartitionID:  test.PartitionID,
			}

			resp, err := svr.AssignSegmentID(context.TODO(), &datapb.AssignSegmentIDRequest{
				NodeID:            0,
				PeerRole:          "",
				SegmentIDRequests: []*datapb.SegmentIDRequest{req},
			})
			assert.Nil(t, err)
			assert.EqualValues(t, 1, len(resp.SegIDAssignments))
			assign := resp.SegIDAssignments[0]
			if test.Success {
				assert.EqualValues(t, commonpb.ErrorCode_Success, assign.Status.ErrorCode)
				assert.EqualValues(t, test.CollectionID, assign.CollectionID)
				assert.EqualValues(t, test.PartitionID, assign.PartitionID)
				assert.EqualValues(t, test.ChannelName, assign.ChannelName)
				assert.EqualValues(t, test.Count, assign.Count)
			} else {
				assert.NotEqualValues(t, commonpb.ErrorCode_Success, assign.Status.ErrorCode)
			}
		})
	}
}

func TestShowSegments(t *testing.T) {
	svr := newTestServer(t)
	defer closeTestServer(t, svr)
	segments := []struct {
		id           UniqueID
		collectionID UniqueID
		partitionID  UniqueID
	}{
		{0, 0, 0},
		{1, 0, 0},
		{2, 0, 1},
		{3, 1, 1},
	}
	for _, segment := range segments {
		err := svr.meta.AddSegment(&datapb.SegmentInfo{
			ID:           segment.id,
			CollectionID: segment.collectionID,
			PartitionID:  segment.partitionID,
		})
		assert.Nil(t, err)
	}
	cases := []struct {
		description  string
		collectionID UniqueID
		partitionID  UniqueID
		expected     []UniqueID
	}{
		{"show segments normally", 0, 0, []UniqueID{0, 1}},
		{"show non-existed segments", 1, 2, []UniqueID{}},
	}

	for _, test := range cases {
		t.Run(test.description, func(t *testing.T) {
			resp, err := svr.ShowSegments(context.TODO(), &datapb.ShowSegmentsRequest{
				Base: &commonpb.MsgBase{
					MsgType:   0,
					MsgID:     0,
					Timestamp: 0,
					SourceID:  0,
				},
				CollectionID: test.collectionID,
				PartitionID:  test.partitionID,
				DbID:         0,
			})
			assert.Nil(t, err)
			assert.EqualValues(t, commonpb.ErrorCode_Success, resp.Status.ErrorCode)
			assert.ElementsMatch(t, test.expected, resp.SegmentIDs)
		})
	}
}

func TestFlush(t *testing.T) {
	svr := newTestServer(t)
	defer closeTestServer(t, svr)
	schema := newTestSchema()
	err := svr.meta.AddCollection(&datapb.CollectionInfo{
		ID:         0,
		Schema:     schema,
		Partitions: []int64{},
	})
	assert.Nil(t, err)
	segID, _, expireTs, err := svr.segAllocator.AllocSegment(context.TODO(), 0, 1, "channel-1", 1)
	assert.Nil(t, err)
	resp, err := svr.Flush(context.TODO(), &datapb.FlushRequest{
		Base: &commonpb.MsgBase{
			MsgType:   commonpb.MsgType_Flush,
			MsgID:     0,
			Timestamp: 0,
			SourceID:  0,
		},
		DbID:         0,
		CollectionID: 0,
	})
	assert.Nil(t, err)
	assert.EqualValues(t, commonpb.ErrorCode_Success, resp.ErrorCode)
	ids, err := svr.segAllocator.GetFlushableSegments(context.TODO(), "channel-1", expireTs)
	assert.Nil(t, err)
	assert.EqualValues(t, 1, len(ids))
	assert.EqualValues(t, segID, ids[0])
}

func TestGetComponentStates(t *testing.T) {
	svr := newTestServer(t)
	defer closeTestServer(t, svr)
	cli, err := newMockDataNodeClient(1)
	assert.Nil(t, err)
	err = cli.Init()
	assert.Nil(t, err)
	err = cli.Start()
	assert.Nil(t, err)

	err = svr.cluster.Register(&dataNode{
		id: 1,
		address: struct {
			ip   string
			port int64
		}{
			ip:   "",
			port: 0,
		},
		client:     cli,
		channelNum: 0,
	})
	assert.Nil(t, err)

	resp, err := svr.GetComponentStates(context.TODO())
	assert.Nil(t, err)
	assert.EqualValues(t, commonpb.ErrorCode_Success, resp.Status.ErrorCode)
	assert.EqualValues(t, internalpb.StateCode_Healthy, resp.State.StateCode)
	assert.EqualValues(t, 1, len(resp.SubcomponentStates))
	assert.EqualValues(t, internalpb.StateCode_Healthy, resp.SubcomponentStates[0].StateCode)
}

func TestGetTimeTickChannel(t *testing.T) {
	svr := newTestServer(t)
	defer closeTestServer(t, svr)
	resp, err := svr.GetTimeTickChannel(context.TODO())
	assert.Nil(t, err)
	assert.EqualValues(t, commonpb.ErrorCode_Success, resp.Status.ErrorCode)
	assert.EqualValues(t, Params.TimeTickChannelName, resp.Value)
}

func TestGetStatisticsChannel(t *testing.T) {
	svr := newTestServer(t)
	defer closeTestServer(t, svr)
	resp, err := svr.GetStatisticsChannel(context.TODO())
	assert.Nil(t, err)
	assert.EqualValues(t, commonpb.ErrorCode_Success, resp.Status.ErrorCode)
	assert.EqualValues(t, Params.StatisticsChannelName, resp.Value)
}

func TestGetSegmentStates(t *testing.T) {
	svr := newTestServer(t)
	defer closeTestServer(t, svr)
	err := svr.meta.AddSegment(&datapb.SegmentInfo{
		ID:            1000,
		CollectionID:  100,
		PartitionID:   0,
		InsertChannel: "",
		NumRows:       0,
		State:         commonpb.SegmentState_Growing,
		StartPosition: &internalpb.MsgPosition{
			ChannelName: "",
			MsgID:       []byte{},
			MsgGroup:    "",
			Timestamp:   0,
		},
		EndPosition: &internalpb.MsgPosition{
			ChannelName: "",
			MsgID:       []byte{},
			MsgGroup:    "",
			Timestamp:   0,
		},
	})
	assert.Nil(t, err)

	cases := []struct {
		description   string
		id            UniqueID
		expected      bool
		expectedState commonpb.SegmentState
	}{
		{"get existed segment", 1000, true, commonpb.SegmentState_Growing},
		{"get non-existed segment", 10, false, commonpb.SegmentState_Growing},
	}

	for _, test := range cases {
		t.Run(test.description, func(t *testing.T) {
			resp, err := svr.GetSegmentStates(context.TODO(), &datapb.GetSegmentStatesRequest{
				Base: &commonpb.MsgBase{
					MsgType:   0,
					MsgID:     0,
					Timestamp: 0,
					SourceID:  0,
				},
				SegmentIDs: []int64{test.id},
			})
			assert.Nil(t, err)
			assert.EqualValues(t, commonpb.ErrorCode_Success, resp.Status.ErrorCode)
			assert.EqualValues(t, 1, len(resp.States))
			if test.expected {
				assert.EqualValues(t, commonpb.ErrorCode_Success, resp.States[0].Status.ErrorCode)
				assert.EqualValues(t, test.expectedState, resp.States[0].State)
			}
		})
	}
}

func TestGetInsertBinlogPaths(t *testing.T) {
	svr := newTestServer(t)
	defer closeTestServer(t, svr)

	req := &datapb.GetInsertBinlogPathsRequest{
		SegmentID: 0,
	}
	resp, err := svr.GetInsertBinlogPaths(svr.ctx, req)
	assert.Nil(t, err)
	assert.EqualValues(t, commonpb.ErrorCode_Success, resp.Status.ErrorCode)
}

func TestGetCollectionStatistics(t *testing.T) {
	svr := newTestServer(t)
	defer closeTestServer(t, svr)

	req := &datapb.GetCollectionStatisticsRequest{
		CollectionID: 0,
	}
	resp, err := svr.GetCollectionStatistics(svr.ctx, req)
	assert.Nil(t, err)
	assert.EqualValues(t, commonpb.ErrorCode_Success, resp.Status.ErrorCode)
}

func TestGetSegmentInfo(t *testing.T) {
	svr := newTestServer(t)
	defer closeTestServer(t, svr)

	segInfo := &datapb.SegmentInfo{
		ID: 0,
	}
	svr.meta.AddSegment(segInfo)

	req := &datapb.GetSegmentInfoRequest{
		SegmentIDs: []int64{0},
	}
	resp, err := svr.GetSegmentInfo(svr.ctx, req)
	assert.Nil(t, err)
	assert.EqualValues(t, commonpb.ErrorCode_Success, resp.Status.ErrorCode)
}

func TestChannel(t *testing.T) {
	svr := newTestServer(t)
	defer closeTestServer(t, svr)

	t.Run("Test StatsChannel", func(t *testing.T) {
		const segID = 0
		const rowNum = int64(100)

		segInfo := &datapb.SegmentInfo{
			ID: segID,
		}
		svr.meta.AddSegment(segInfo)

		stats := &internalpb.SegmentStatisticsUpdates{
			SegmentID: segID,
			NumRows:   rowNum,
		}
		genMsg := func(msgType commonpb.MsgType, t Timestamp) *msgstream.SegmentStatisticsMsg {
			return &msgstream.SegmentStatisticsMsg{
				BaseMsg: msgstream.BaseMsg{
					HashValues: []uint32{0},
				},
				SegmentStatistics: internalpb.SegmentStatistics{
					Base: &commonpb.MsgBase{
						MsgType:   msgType,
						MsgID:     0,
						Timestamp: t,
						SourceID:  0,
					},
					SegStats: []*internalpb.SegmentStatisticsUpdates{stats},
				},
			}
		}

		statsStream, _ := svr.msFactory.NewMsgStream(svr.ctx)
		statsStream.AsProducer([]string{Params.StatisticsChannelName})
		statsStream.Start()
		defer statsStream.Close()

		msgPack := msgstream.MsgPack{}
		msgPack.Msgs = append(msgPack.Msgs, genMsg(commonpb.MsgType_SegmentStatistics, 123))
		msgPack.Msgs = append(msgPack.Msgs, genMsg(commonpb.MsgType_SegmentInfo, 234))
		msgPack.Msgs = append(msgPack.Msgs, genMsg(commonpb.MsgType_SegmentStatistics, 345))
		err := statsStream.Produce(&msgPack)
		assert.Nil(t, err)
	})

	t.Run("Test SegmentFlushChannel", func(t *testing.T) {
		genMsg := func(msgType commonpb.MsgType, t Timestamp) *msgstream.FlushCompletedMsg {
			return &msgstream.FlushCompletedMsg{
				BaseMsg: msgstream.BaseMsg{
					HashValues: []uint32{0},
				},
				SegmentFlushCompletedMsg: internalpb.SegmentFlushCompletedMsg{
					Base: &commonpb.MsgBase{
						MsgType:   msgType,
						MsgID:     0,
						Timestamp: t,
						SourceID:  0,
					},
					SegmentID: 0,
				},
			}
		}

		segInfoStream, _ := svr.msFactory.NewMsgStream(svr.ctx)
		segInfoStream.AsProducer([]string{Params.SegmentInfoChannelName})
		segInfoStream.Start()
		defer segInfoStream.Close()

		msgPack := msgstream.MsgPack{}
		msgPack.Msgs = append(msgPack.Msgs, genMsg(commonpb.MsgType_SegmentFlushDone, 123))
		msgPack.Msgs = append(msgPack.Msgs, genMsg(commonpb.MsgType_SegmentInfo, 234))
		msgPack.Msgs = append(msgPack.Msgs, genMsg(commonpb.MsgType_SegmentFlushDone, 345))
		err := segInfoStream.Produce(&msgPack)
		assert.Nil(t, err)
		time.Sleep(time.Second)
	})

	t.Run("Test ProxyTimeTickChannel", func(t *testing.T) {
		genMsg := func(msgType commonpb.MsgType, t Timestamp) *msgstream.TimeTickMsg {
			return &msgstream.TimeTickMsg{
				BaseMsg: msgstream.BaseMsg{
					HashValues: []uint32{0},
				},
				TimeTickMsg: internalpb.TimeTickMsg{
					Base: &commonpb.MsgBase{
						MsgType:   msgType,
						MsgID:     0,
						Timestamp: t,
						SourceID:  0,
					},
				},
			}
		}

		timeTickStream, _ := svr.msFactory.NewMsgStream(svr.ctx)
		timeTickStream.AsProducer([]string{Params.ProxyTimeTickChannelName})
		timeTickStream.Start()
		defer timeTickStream.Close()

		msgPack := msgstream.MsgPack{}
		msgPack.Msgs = append(msgPack.Msgs, genMsg(commonpb.MsgType_TimeTick, 123))
		msgPack.Msgs = append(msgPack.Msgs, genMsg(commonpb.MsgType_SegmentInfo, 234))
		msgPack.Msgs = append(msgPack.Msgs, genMsg(commonpb.MsgType_TimeTick, 345))
		err := timeTickStream.Produce(&msgPack)
		assert.Nil(t, err)
		time.Sleep(time.Second)
	})
}

func TestSaveBinlogPaths(t *testing.T) {
	svr := newTestServer(t)
	defer closeTestServer(t, svr)

	collections := []struct {
		ID         UniqueID
		Partitions []int64
	}{
		{0, []int64{0, 1}},
		{1, []int64{0, 1}},
	}

	for _, collection := range collections {
		err := svr.meta.AddCollection(&datapb.CollectionInfo{
			ID:         collection.ID,
			Schema:     nil,
			Partitions: collection.Partitions,
		})
		assert.Nil(t, err)
	}

	segments := []struct {
		id           UniqueID
		collectionID UniqueID
		partitionID  UniqueID
	}{
		{0, 0, 0},
		{1, 0, 0},
		{2, 0, 1},
		{3, 1, 1},
	}
	for _, segment := range segments {
		err := svr.meta.AddSegment(&datapb.SegmentInfo{
			ID:           segment.id,
			CollectionID: segment.collectionID,
			PartitionID:  segment.partitionID,
		})
		assert.Nil(t, err)
	}
	t.Run("Normal SaveRequest", func(t *testing.T) {
		ctx := context.Background()
		resp, err := svr.SaveBinlogPaths(ctx, &datapb.SaveBinlogPathsRequest{
			Base: &commonpb.MsgBase{
				Timestamp: uint64(time.Now().Unix()),
			},
			SegmentID:    2,
			CollectionID: 0,
			Field2BinlogPaths: &datapb.ID2PathList{
				ID:    1,
				Paths: []string{"/by-dev/test/0/1/2/1/Allo1", "/by-dev/test/0/1/2/1/Allo2"},
			},
			DdlBinlogPaths: []*datapb.DDLBinlogMeta{
				{
					DdlBinlogPath: "/by-dev/test/0/ddl/Allo7",
					TsBinlogPath:  "/by-dev/test/0/ts/Allo5",
				},
				{
					DdlBinlogPath: "/by-dev/test/0/ddl/Allo9",
					TsBinlogPath:  "/by-dev/test/0/ts/Allo8",
				},
			},
		})
		assert.Nil(t, err)
		assert.EqualValues(t, resp.ErrorCode, commonpb.ErrorCode_Success)

		metas, err := svr.getFieldBinlogMeta(2, 1)
		assert.Nil(t, err)
		if assert.EqualValues(t, 2, len(metas)) {
			assert.EqualValues(t, 1, metas[0].FieldID)
			assert.EqualValues(t, "/by-dev/test/0/1/2/1/Allo1", metas[0].BinlogPath)
			assert.EqualValues(t, 1, metas[1].FieldID)
			assert.EqualValues(t, "/by-dev/test/0/1/2/1/Allo2", metas[1].BinlogPath)
		}

		metas, err = svr.getSegmentBinlogMeta(2)
		assert.Nil(t, err)
		if assert.EqualValues(t, 2, len(metas)) {
			assert.EqualValues(t, 1, metas[0].FieldID)
			assert.EqualValues(t, "/by-dev/test/0/1/2/1/Allo1", metas[0].BinlogPath)
			assert.EqualValues(t, 1, metas[1].FieldID)
			assert.EqualValues(t, "/by-dev/test/0/1/2/1/Allo2", metas[1].BinlogPath)
		}

		collMetas, err := svr.getDDLBinlogMeta(0)
		assert.Nil(t, err)
		if assert.EqualValues(t, 2, len(collMetas)) {
			assert.EqualValues(t, "/by-dev/test/0/ts/Allo5", collMetas[0].TsBinlogPath)
			assert.EqualValues(t, "/by-dev/test/0/ddl/Allo7", collMetas[0].DdlBinlogPath)
			assert.EqualValues(t, "/by-dev/test/0/ts/Allo8", collMetas[1].TsBinlogPath)
			assert.EqualValues(t, "/by-dev/test/0/ddl/Allo9", collMetas[1].DdlBinlogPath)
		}

	})
	t.Run("Abnormal SaveRequest", func(t *testing.T) {
		ctx := context.Background()
		resp, err := svr.SaveBinlogPaths(ctx, &datapb.SaveBinlogPathsRequest{
			SegmentID:    10,
			CollectionID: 5,
			Field2BinlogPaths: &datapb.ID2PathList{
				ID:    1,
				Paths: []string{"/by-dev/test/0/1/2/1/Allo1", "/by-dev/test/0/1/2/1/Allo2"},
			},
			DdlBinlogPaths: []*datapb.DDLBinlogMeta{
				{
					DdlBinlogPath: "/by-dev/test/0/ddl/Allo7",
					TsBinlogPath:  "/by-dev/test/0/ts/Allo5",
				},
				{
					DdlBinlogPath: "/by-dev/test/0/ddl/Allo9",
					TsBinlogPath:  "/by-dev/test/0/ts/Allo8",
				},
			},
		})
		assert.NotNil(t, err)
		assert.EqualValues(t, resp.ErrorCode, commonpb.ErrorCode_UnexpectedError)
	})
}

func TestDataNodeTtChannel(t *testing.T) {
	svr := newTestServer(t)
	defer closeTestServer(t, svr)

	svr.meta.AddCollection(&datapb.CollectionInfo{
		ID:         0,
		Schema:     newTestSchema(),
		Partitions: []int64{0},
	})

	ch := make(chan interface{}, 1)
<<<<<<< HEAD
	svr.createDataNodeClient = func(addr string) types.DataNode {
		cli := newMockDataNodeClient(0)
		cli.ch = ch
		return cli
=======
	svr.createDataNodeClient = func(addr string, serverID int64) (types.DataNode, error) {
		cli, err := newMockDataNodeClient(0)
		assert.Nil(t, err)
		cli.ch = ch
		return cli, nil
>>>>>>> d8477f5c
	}

	ttMsgStream, err := svr.msFactory.NewMsgStream(context.TODO())
	assert.Nil(t, err)
	ttMsgStream.AsProducer([]string{Params.TimeTickChannelName})
	ttMsgStream.Start()
	defer ttMsgStream.Close()

	genMsg := func(msgType commonpb.MsgType, ch string, t Timestamp) *msgstream.DataNodeTtMsg {
		return &msgstream.DataNodeTtMsg{
			BaseMsg: msgstream.BaseMsg{
				HashValues: []uint32{0},
			},
			DataNodeTtMsg: datapb.DataNodeTtMsg{
				Base: &commonpb.MsgBase{
					MsgType:   msgType,
					MsgID:     0,
					Timestamp: t,
					SourceID:  0,
				},
				ChannelName: ch,
				Timestamp:   t,
			},
		}
	}

	resp, err := svr.RegisterNode(context.TODO(), &datapb.RegisterNodeRequest{
		Base: &commonpb.MsgBase{
			MsgType:   0,
			MsgID:     0,
			Timestamp: 0,
			SourceID:  0,
		},
		Address: &commonpb.Address{
			Ip:   "localhost:7777",
			Port: 8080,
		},
	})
	assert.Nil(t, err)
	assert.EqualValues(t, commonpb.ErrorCode_Success, resp.Status.ErrorCode)

	t.Run("Test segment flush after tt", func(t *testing.T) {
		resp, err := svr.AssignSegmentID(context.TODO(), &datapb.AssignSegmentIDRequest{
			NodeID:   0,
			PeerRole: "",
			SegmentIDRequests: []*datapb.SegmentIDRequest{
				{
					CollectionID: 0,
					PartitionID:  0,
					ChannelName:  "ch-1",
					Count:        100,
				},
			},
		})

		assert.Nil(t, err)
		assert.EqualValues(t, commonpb.ErrorCode_Success, resp.Status.ErrorCode)
		assert.EqualValues(t, 1, len(resp.SegIDAssignments))
		assign := resp.SegIDAssignments[0]

		resp2, err := svr.Flush(context.TODO(), &datapb.FlushRequest{
			Base: &commonpb.MsgBase{
				MsgType:   commonpb.MsgType_Flush,
				MsgID:     0,
				Timestamp: 0,
				SourceID:  0,
			},
			DbID:         0,
			CollectionID: 0,
		})
		assert.Nil(t, err)
		assert.EqualValues(t, commonpb.ErrorCode_Success, resp2.ErrorCode)

		msgPack := msgstream.MsgPack{}
		msg := genMsg(commonpb.MsgType_DataNodeTt, "ch-1", assign.ExpireTime)
		msgPack.Msgs = append(msgPack.Msgs, msg)
		ttMsgStream.Produce(&msgPack)

		flushMsg := <-ch
		flushReq := flushMsg.(*datapb.FlushSegmentsRequest)
		assert.EqualValues(t, 1, len(flushReq.SegmentIDs))
		assert.EqualValues(t, assign.SegID, flushReq.SegmentIDs[0])
	})

}

func TestResumeChannel(t *testing.T) {
	Params.Init()

	segmentIDs := make([]int64, 0, 1000)

	t.Run("Prepare Resume test set", func(t *testing.T) {
		svr := newTestServer(t)
		defer svr.Stop()

		i := int64(-1)
		cnt := 0
		for ; cnt < 1000; i-- {
			svr.meta.RLock()
			_, has := svr.meta.segments[i]
			svr.meta.RUnlock()
			if has {
				continue
			}
			err := svr.meta.AddSegment(&datapb.SegmentInfo{
				ID:           i,
				CollectionID: -1,
			})
			assert.Nil(t, err)
			segmentIDs = append(segmentIDs, i)
			cnt++
		}
	})

	t.Run("Test ResumeSegmentStatsChannel", func(t *testing.T) {
		svr := newTestServer(t)

		segRows := rand.Int63n(1000)

		statsStream, _ := svr.msFactory.NewMsgStream(svr.ctx)
		statsStream.AsProducer([]string{Params.StatisticsChannelName})
		statsStream.Start()
		defer statsStream.Close()

		genMsg := func(msgType commonpb.MsgType, t Timestamp, stats *internalpb.SegmentStatisticsUpdates) *msgstream.SegmentStatisticsMsg {
			return &msgstream.SegmentStatisticsMsg{
				BaseMsg: msgstream.BaseMsg{
					HashValues: []uint32{0},
				},
				SegmentStatistics: internalpb.SegmentStatistics{
					Base: &commonpb.MsgBase{
						MsgType:   msgType,
						MsgID:     0,
						Timestamp: t,
						SourceID:  0,
					},
					SegStats: []*internalpb.SegmentStatisticsUpdates{stats},
				},
			}
		}
		ch := make(chan struct{})

		go func() {
			for _, segID := range segmentIDs {
				stats := &internalpb.SegmentStatisticsUpdates{
					SegmentID: segID,
					NumRows:   segRows,
				}

				msgPack := msgstream.MsgPack{}
				msgPack.Msgs = append(msgPack.Msgs, genMsg(commonpb.MsgType_SegmentStatistics, uint64(time.Now().Unix()), stats))

				err := statsStream.Produce(&msgPack)
				assert.Nil(t, err)
				time.Sleep(time.Millisecond * 5)
			}
			ch <- struct{}{}
		}()

		time.Sleep(time.Second)

		svr.Stop()
		time.Sleep(time.Millisecond * 50)

		svr = newTestServer(t)
		defer svr.Stop()
		<-ch

		//wait for Server processing last messages
		time.Sleep(time.Second)

		svr.meta.RLock()
		defer svr.meta.RUnlock()
		for _, segID := range segmentIDs {
			seg, has := svr.meta.segments[segID]
			log.Debug("check segment in meta", zap.Any("id", seg.ID), zap.Any("has", has))
			assert.True(t, has)
			if has {
				assert.Equal(t, segRows, seg.NumRows)
			}
		}
	})

	t.Run("Clean up test segments", func(t *testing.T) {
		svr := newTestServer(t)
		defer closeTestServer(t, svr)
		var err error
		for _, segID := range segmentIDs {
			err = svr.meta.DropSegment(segID)
			assert.Nil(t, err)
		}
	})
}

func newTestServer(t *testing.T) *Server {
	Params.Init()
	var err error
	factory := msgstream.NewPmsFactory()
	m := map[string]interface{}{
		"pulsarAddress":  Params.PulsarAddress,
		"receiveBufSize": 1024,
		"pulsarBufSize":  1024,
	}
	err = factory.SetParams(m)
	assert.Nil(t, err)

	etcdCli, err := initEtcd(Params.EtcdAddress)
	assert.Nil(t, err)
	_, err = etcdCli.Delete(context.Background(), sessionutil.DefaultServiceRoot, clientv3.WithPrefix())
	assert.Nil(t, err)

	svr, err := CreateServer(context.TODO(), factory)
	assert.Nil(t, err)
	ms := newMockMasterService()
	err = ms.Init()
	assert.Nil(t, err)
	err = ms.Start()
	assert.Nil(t, err)
	defer ms.Stop()
	svr.SetMasterClient(ms)
	svr.createDataNodeClient = func(addr string, serverID int64) (types.DataNode, error) {
		return newMockDataNodeClient(0)
	}
	assert.Nil(t, err)
	err = svr.Init()
	assert.Nil(t, err)
	err = svr.Start()
	assert.Nil(t, err)
	return svr
}

func closeTestServer(t *testing.T, svr *Server) {
	err := svr.Stop()
	assert.Nil(t, err)
	err = svr.CleanMeta()
	assert.Nil(t, err)
}

func initEtcd(etcdAddress string) (*clientv3.Client, error) {
	var etcdCli *clientv3.Client
	connectEtcdFn := func() error {
		etcd, err := clientv3.New(clientv3.Config{Endpoints: []string{etcdAddress}, DialTimeout: 5 * time.Second})
		if err != nil {
			return err
		}
		etcdCli = etcd
		return nil
	}
	err := retry.Retry(100000, time.Millisecond*200, connectEtcdFn)
	if err != nil {
		return nil, err
	}
	return etcdCli, nil
}<|MERGE_RESOLUTION|>--- conflicted
+++ resolved
@@ -618,18 +618,11 @@
 	})
 
 	ch := make(chan interface{}, 1)
-<<<<<<< HEAD
-	svr.createDataNodeClient = func(addr string) types.DataNode {
-		cli := newMockDataNodeClient(0)
-		cli.ch = ch
-		return cli
-=======
 	svr.createDataNodeClient = func(addr string, serverID int64) (types.DataNode, error) {
 		cli, err := newMockDataNodeClient(0)
 		assert.Nil(t, err)
 		cli.ch = ch
 		return cli, nil
->>>>>>> d8477f5c
 	}
 
 	ttMsgStream, err := svr.msFactory.NewMsgStream(context.TODO())
